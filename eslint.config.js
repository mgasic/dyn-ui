<<<<<<< HEAD
import { createRequire } from "module";
import tseslint from "typescript-eslint";
=======
>>>>>>> d0e312c2
import react from "eslint-plugin-react";
import hooks from "eslint-plugin-react-hooks";
import testing from "eslint-plugin-testing-library";
import jestDom from "eslint-plugin-jest-dom";
import tseslint from "typescript-eslint";

const require = createRequire(import.meta.url);
const dynUi = require("./packages/eslint-plugin-dyn-ui");
const dynUiPlugin = dynUi.default ?? dynUi;

export default [
  {
<<<<<<< HEAD
    files: ["**/*.{ts,tsx}"],
    ignores: ["dist/**", "build/**", "node_modules/**"],
=======
    files: ["**/*.{ts,tsx}"] ,
    ignores: [
      "dist/**",
      "build/**",
      "node_modules/**",
      "dyn-ui-main/**",
      "reports/**",
      "packages/dyn-ui-react/src/components/**",
      "samples/**",
      "templates/**"
    ],
>>>>>>> d0e312c2
    languageOptions: {
      parser: tseslint.parser,
      parserOptions: {
        ecmaVersion: "latest",
        sourceType: "module",
        ecmaFeatures: { jsx: true }
      }
    },
    plugins: {
      "@typescript-eslint": tseslint.plugin,
      react,
      "react-hooks": hooks,
      "testing-library": testing,
      "jest-dom": jestDom,
      "dyn-ui": dynUiPlugin
    },
    settings: { react: { version: "detect" } },
    rules: {
      // core TS/React sanity
      "@typescript-eslint/no-unused-vars": ["warn", { argsIgnorePattern: "^_" }],
      "react/jsx-uses-react": "off",
      "react/react-in-jsx-scope": "off",
      "react-hooks/rules-of-hooks": "warn",
      "react-hooks/exhaustive-deps": "warn",
      // dyn-ui authoring standards
      "dyn-ui/require-component-export-pattern": "error",
      "dyn-ui/require-component-support-files": "error",
      "dyn-ui/enforce-onchange-handler-name": ["warn"],
      "dyn-ui/require-data-testid": "error",
      "dyn-ui/no-prop-drilling": "warn"
    }
  },
  {
    files: ["**/*.stories.tsx"],
    rules: {
      "@typescript-eslint/no-explicit-any": "off"
    }
  },
  {
    files: ["**/*.test.tsx"],
    plugins: { "testing-library": testing, "jest-dom": jestDom },
    rules: {
      "testing-library/no-node-access": "off",
      "testing-library/prefer-screen-queries": "warn"
    }
  }
];<|MERGE_RESOLUTION|>--- conflicted
+++ resolved
@@ -1,8 +1,5 @@
-<<<<<<< HEAD
 import { createRequire } from "module";
 import tseslint from "typescript-eslint";
-=======
->>>>>>> d0e312c2
 import react from "eslint-plugin-react";
 import hooks from "eslint-plugin-react-hooks";
 import testing from "eslint-plugin-testing-library";
@@ -15,22 +12,8 @@
 
 export default [
   {
-<<<<<<< HEAD
     files: ["**/*.{ts,tsx}"],
     ignores: ["dist/**", "build/**", "node_modules/**"],
-=======
-    files: ["**/*.{ts,tsx}"] ,
-    ignores: [
-      "dist/**",
-      "build/**",
-      "node_modules/**",
-      "dyn-ui-main/**",
-      "reports/**",
-      "packages/dyn-ui-react/src/components/**",
-      "samples/**",
-      "templates/**"
-    ],
->>>>>>> d0e312c2
     languageOptions: {
       parser: tseslint.parser,
       parserOptions: {
