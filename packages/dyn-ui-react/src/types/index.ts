/**
 * Type exports for DYN UI React
 * Updated to include Layout Components types - SCOPE 7
 * Updated to include standardized BaseComponentProps - TYPE SYSTEM IMPROVEMENT
 */

// Base component props - standardized across all components
export type {
  BaseComponentProps,
  VariantProps,
  SizeProps
} from './theme';

// Theme types
export type { ThemeName, ThemeConfig, ThemeContextValue, ColorVariant, Size } from './theme';

// Display Components types - SCOPE 5
export type { DynBadgeProps, BadgeStatus, BadgeSize, BadgeIcon } from './badge.types';
export type { DynAvatarProps, AvatarSize, AvatarLoading } from './avatar.types';
export type { DynIconProps, IconDictionary, ProcessedIcon } from './icon.types';
export type { DynLabelProps } from './label.types';

// Form Components types - SCOPE 6
// Form Components types - SCOPE 6
export type {
  DynInputProps,
  DynSelectProps,
  DynDatePickerProps,
  DynFieldContainerProps,
  ValidationRule,
  DynFieldRef,
  DynFieldBase,
  SelectOption
} from './field.types';

export type {
  DynCheckboxProps,
  DynCheckboxRef,
  DynCheckboxSize,
} from '../components/DynCheckbox/DynCheckbox.types';
export {
  DYN_CHECKBOX_DEFAULT_PROPS,
} from '../components/DynCheckbox/DynCheckbox.types';

// Layout Components types - SCOPE 7
export type {
  DynContainerProps,
  DynContainerOwnProps,
  DynContainerBackground,
  DynDividerProps,
<<<<<<< HEAD
=======
  DynDividerOwnProps,
  DynDividerColor,
  DynDividerLabelPosition,
  DynDividerLineStyle,
  DynDividerThickness,
>>>>>>> 9d4d83b9
  DynPageProps,
  DynPageBreadcrumb,
  DynPageAction,
  LayoutSize,
  LayoutSpacing,
  LayoutDirection,
  LayoutAlignment,
  LayoutJustify
} from './layout.types';

export type {
  DynGridProps,
  DynGridColumn,
  DynGridPagination,
  DynGridSelectable,
  DynGridSortDirection,
} from '../components/DynGrid/DynGrid.types';
export { DYN_GRID_DEFAULT_PROPS } from '../components/DynGrid/DynGrid.types';

// Constants
export { DYN_COLOR_PALETTE } from './badge.types';
export { AVATAR_SIZES } from './avatar.types';<|MERGE_RESOLUTION|>--- conflicted
+++ resolved
@@ -48,14 +48,6 @@
   DynContainerOwnProps,
   DynContainerBackground,
   DynDividerProps,
-<<<<<<< HEAD
-=======
-  DynDividerOwnProps,
-  DynDividerColor,
-  DynDividerLabelPosition,
-  DynDividerLineStyle,
-  DynDividerThickness,
->>>>>>> 9d4d83b9
   DynPageProps,
   DynPageBreadcrumb,
   DynPageAction,
