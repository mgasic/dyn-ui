--- conflicted
+++ resolved
@@ -53,7 +53,6 @@
 export type InputType = 'text' | 'email' | 'password' | 'number' | 'tel' | 'url' | 'currency';
 export type InputSize = 'small' | 'medium' | 'large';
 
-<<<<<<< HEAD
 export interface CurrencyInputConfig {
   currencyCode: string;
   precision?: number;
@@ -63,15 +62,6 @@
   symbol?: string;
   symbolPosition?: 'prefix' | 'suffix';
   autoFormat?: boolean;
-=======
-export interface DynCurrencyConfig {
-  symbol?: string;
-  currencyCode?: string;
-  showCurrencyCode?: boolean;
-  precision?: number;
-  decimalSeparator?: string;
-  thousandSeparator?: string;
->>>>>>> 2934bea6
 }
 
 export interface DynInputProps extends DynFieldBase {
@@ -88,12 +78,7 @@
   step?: number;
   min?: number;
   max?: number;
-<<<<<<< HEAD
   currencyConfig?: CurrencyInputConfig;
-=======
-  showSpinButtons?: boolean;
-  currencyConfig?: DynCurrencyConfig;
->>>>>>> 2934bea6
 }
 
 // Select specific types
