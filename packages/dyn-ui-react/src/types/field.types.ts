/**
 * Base types for form field components
 * Part of DYN UI Form Components Group - SCOPE 6
 */

import type { BaseComponentProps } from './theme';
<<<<<<< HEAD
=======
export type { DynFieldContainerProps } from '../components/DynFieldContainer/DynFieldContainer.types';
>>>>>>> 2e10c0b6

export interface ValidationRule {
  type: 'required' | 'email' | 'url' | 'pattern' | 'minLength' | 'maxLength' | 'custom';
  message: string;
  value?: any;
  validator?: (value: any) => boolean | Promise<boolean>;
}

export interface DynFieldBase extends BaseComponentProps {
  name?: string;
  label?: string;
  help?: string;
  placeholder?: string;
  disabled?: boolean;
  readonly?: boolean;
  required?: boolean;
  optional?: boolean;
  visible?: boolean;
  value?: any;
  errorMessage?: string;
  validation?: ValidationRule[];
  onChange?: (value: any) => void;
  onBlur?: () => void;
  onFocus?: () => void;
}

export interface DynFieldRef {
  focus: () => void;
  validate: () => Promise<boolean>;
  clear: () => void;
  getValue: () => any;
  setValue: (value: any) => void;
}

// Input specific types
export type InputType = 'text' | 'email' | 'password' | 'number' | 'tel' | 'url';
export type InputSize = 'small' | 'medium' | 'large';

export interface DynInputProps extends DynFieldBase {
  type?: InputType;
  size?: InputSize;
  maxLength?: number;
  minLength?: number;
  mask?: string;
  maskFormatModel?: boolean;
  pattern?: string;
  icon?: string;
  showCleanButton?: boolean;
  step?: number;
  min?: number;
  max?: number;
}

// Select specific types
export interface SelectOption {
  value: any;
  label: string;
  disabled?: boolean;
}

export interface DynSelectProps extends DynFieldBase {
  options: SelectOption[];
  multiple?: boolean;
  searchable?: boolean;
  virtualScroll?: boolean;
  loading?: boolean;
  size?: InputSize;
}

// DatePicker specific types
export interface DynDatePickerProps extends DynFieldBase {
  format?: string;
  locale?: string;
  minDate?: Date;
  maxDate?: Date;
  customParser?: (input: string) => Date | null;
  size?: InputSize;
}

// FieldContainer specific types are exported from the component package<|MERGE_RESOLUTION|>--- conflicted
+++ resolved
@@ -4,10 +4,6 @@
  */
 
 import type { BaseComponentProps } from './theme';
-<<<<<<< HEAD
-=======
-export type { DynFieldContainerProps } from '../components/DynFieldContainer/DynFieldContainer.types';
->>>>>>> 2e10c0b6
 
 export interface ValidationRule {
   type: 'required' | 'email' | 'url' | 'pattern' | 'minLength' | 'maxLength' | 'custom';
@@ -16,7 +12,7 @@
   validator?: (value: any) => boolean | Promise<boolean>;
 }
 
-export interface DynFieldBase extends BaseComponentProps {
+export interface DynFieldBase {
   name?: string;
   label?: string;
   help?: string;
@@ -29,6 +25,7 @@
   value?: any;
   errorMessage?: string;
   validation?: ValidationRule[];
+  className?: string;
   onChange?: (value: any) => void;
   onBlur?: () => void;
   onFocus?: () => void;
@@ -36,7 +33,7 @@
 
 export interface DynFieldRef {
   focus: () => void;
-  validate: () => Promise<boolean>;
+  validate: () => boolean;
   clear: () => void;
   getValue: () => any;
   setValue: (value: any) => void;
