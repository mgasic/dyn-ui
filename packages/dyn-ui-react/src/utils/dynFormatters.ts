/**
 * Utility functions for formatting data in DYN UI components
 */
<<<<<<< HEAD
=======
//import type { BadgeThemeColor } from '../components/DynBadge/DynBadge.types';
>>>>>>> 4bde7661
import { DYN_BADGE_COLORS } from '../components/DynBadge/DynBadge.types';
import type { IconDictionary, ProcessedIcon } from '../types/icon.types';

/**
 * Generates initials from a full name
 * @param name - Full name (e.g., "John Doe")
 * @returns Initials (e.g., "JD")
 */
export const generateInitials = (name: string): string => {
  if (!name || typeof name !== 'string') {
    return '';
  }

  const trimmed = name.trim();
  if (!trimmed) {
    return '';
  }

  const words = trimmed.split(/\s+/).filter(Boolean);
  if (words.length === 0) {
    return '';
  }

  const [firstWord, ...restWords] = words;
  if (!firstWord) {
    return '';
  }

  if (restWords.length === 0) {
    return firstWord.charAt(0).toUpperCase();
  }

  const lastWord = restWords[restWords.length - 1];
  if (!lastWord) {
    return firstWord.charAt(0).toUpperCase();
  }

  return (firstWord.charAt(0) + lastWord.charAt(0)).toUpperCase();
};

/**
 * Formats badge value for display (9+ for values > 9)
 * @param value - Numeric value
 * @returns Formatted string
 */
export const formatBadgeValue = (value: number): string => {
  if (value <= 0) return '0';
  if (value > 99) return '99+';
  return value.toString();
};

/**
 * Checks if a color is a theme color from DYN palette
 * @param color - Color string
 * @returns Boolean indicating if it's a theme color
 */
export const isThemeColor = (color: string): boolean => {
  return (DYN_BADGE_COLORS as readonly string[]).includes(color);
};

/**
 * Processes icon string with dictionary lookup
 * @param iconStr - Icon string (may contain dictionary keys)
 * @param dictionary - Icon dictionary mapping
 * @returns Processed icon classes
 */
export const processIconString = (
  iconStr: string,
  dictionary: IconDictionary
): ProcessedIcon => {
  const iconTokens = iconStr
    .split(/\s+/)
    .map((token) => token.trim())
    .filter(Boolean);

  let processedClass = '';
  let baseClass: string | undefined;

  iconTokens.forEach((token, index) => {
    const dictValue = dictionary[token];

    if (dictValue) {
      processedClass = index === 0 ? dictValue : `${processedClass} ${dictValue}`;
      if (!baseClass && dictValue.startsWith('dyn-icon')) {
        baseClass = 'dyn-icon';
      }
      return;
    }

    if (token.startsWith('dyn-icon-')) {
      processedClass = index === 0 ? token : `${processedClass} ${token}`;
      if (!baseClass) {
        baseClass = 'dyn-icon';
      }
<<<<<<< HEAD
      return;
    }

    if (token.startsWith('fa') || token.startsWith('fas') || token.startsWith('far')) {
=======
    } else if (token.startsWith('fa') || token.startsWith('fas') || token.startsWith('far')) {
>>>>>>> 4bde7661
      baseClass = 'dyn-fonts-icon';
      processedClass = index === 0 ? token : `${processedClass} ${token}`;
      return;
    }

    processedClass = index === 0 ? token : `${processedClass} ${token}`;
  });

  return {
    baseClass: baseClass ?? 'dyn-icon',
    iconClass: processedClass.trim()
  };
};<|MERGE_RESOLUTION|>--- conflicted
+++ resolved
@@ -1,10 +1,7 @@
 /**
  * Utility functions for formatting data in DYN UI components
  */
-<<<<<<< HEAD
-=======
 //import type { BadgeThemeColor } from '../components/DynBadge/DynBadge.types';
->>>>>>> 4bde7661
 import { DYN_BADGE_COLORS } from '../components/DynBadge/DynBadge.types';
 import type { IconDictionary, ProcessedIcon } from '../types/icon.types';
 
@@ -99,14 +96,7 @@
       if (!baseClass) {
         baseClass = 'dyn-icon';
       }
-<<<<<<< HEAD
-      return;
-    }
-
-    if (token.startsWith('fa') || token.startsWith('fas') || token.startsWith('far')) {
-=======
     } else if (token.startsWith('fa') || token.startsWith('fas') || token.startsWith('far')) {
->>>>>>> 4bde7661
       baseClass = 'dyn-fonts-icon';
       processedClass = index === 0 ? token : `${processedClass} ${token}`;
       return;
