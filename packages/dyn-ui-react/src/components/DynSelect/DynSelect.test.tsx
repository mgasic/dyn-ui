--- conflicted
+++ resolved
@@ -114,19 +114,8 @@
     expect(handleChange).not.toHaveBeenCalled();
   });
 
-<<<<<<< HEAD
   it('navigates options with arrow keys and selects with Enter', () => {
     render(<DynSelectAny name="test" label="Test" options={sampleOptions} />);
-=======
-  it('tracks the active option for keyboard navigation', () => {
-    const handleChange = vi.fn();
-    render(
-      <label>
-        Test
-        <DynSelectAny name="test" options={sampleOptions} onChange={handleChange} />
-      </label>
-    );
->>>>>>> 084eed52
 
     const combobox = screen.getByRole('combobox');
     fireEvent.focus(combobox);
@@ -163,7 +152,6 @@
     expect(combobox).toHaveAttribute('aria-expanded', 'false');
   });
 
-<<<<<<< HEAD
     fireEvent.keyDown(select, { key: 'ArrowDown' });
     const option1 = screen.getByRole('option', { name: 'Option 1' });
     expect(option1).toHaveAttribute('data-active', 'true');
@@ -221,83 +209,6 @@
     fireEvent.keyDown(select, { key: 'g' });
     const gammaOption = screen.getByRole('option', { name: 'Gamma' });
     expect(gammaOption).toHaveAttribute('data-active', 'true');
-=======
-  it('handles page navigation and skips disabled options', () => {
-    render(
-      <label>
-        Test
-        <DynSelectAny name="test" options={sampleOptions} />
-      </label>
-    );
-
-    const combobox = screen.getByRole('combobox');
-    fireEvent.focus(combobox);
-
-    act(() => {
-      fireEvent.keyDown(combobox, { key: 'ArrowDown' });
-    });
-    const option1 = screen.getByRole('option', { name: 'Option 1' });
-    const option2 = screen.getByRole('option', { name: 'Option 2' });
-    const option3 = screen.getByRole('option', { name: 'Option 3' });
-
-    act(() => {
-      fireEvent.keyDown(combobox, { key: 'PageDown' });
-    });
-    expect(option2).toHaveClass(styles.optionActive);
-
-    act(() => {
-      fireEvent.keyDown(combobox, { key: 'ArrowDown' });
-    });
-    expect(option3).not.toHaveClass(styles.optionActive);
-    expect(option1).toHaveClass(styles.optionActive);
-
-    act(() => {
-      fireEvent.keyDown(combobox, { key: 'PageUp' });
-    });
-    expect(option2).toHaveClass(styles.optionActive);
-  });
-
-  it('supports character search to jump to options', () => {
-    const alphaOptions = [
-      { value: 'alpha', label: 'Alpha' },
-      { value: 'bravo', label: 'Bravo' },
-      { value: 'charlie', label: 'Charlie' },
-    ];
-
-    render(
-      <label>
-        Test
-        <DynSelectAny name="test" options={alphaOptions} />
-      </label>
-    );
-
-    const combobox = screen.getByRole('combobox');
-    fireEvent.focus(combobox);
-
-    vi.useFakeTimers();
-
-    act(() => {
-      fireEvent.keyDown(combobox, { key: 'ArrowDown' });
-    });
-    act(() => {
-      fireEvent.keyDown(combobox, { key: 'c' });
-    });
-
-    const charlie = screen.getByRole('option', { name: 'Charlie' });
-    expect(charlie).toHaveClass(styles.optionActive);
-
-    act(() => {
-      vi.advanceTimersByTime(600);
-    });
-
-    act(() => {
-      fireEvent.keyDown(combobox, { key: 'b' });
-    });
-    const bravo = screen.getByRole('option', { name: 'Bravo' });
-    expect(bravo).toHaveClass(styles.optionActive);
-
-    vi.useRealTimers();
->>>>>>> 084eed52
   });
 
   it('displays selected value', () => {
