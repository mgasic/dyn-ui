import type { Meta, StoryObj } from '@storybook/react-vite';
import { DynSelect } from './DynSelect';
import type { DynSelectProps } from '../../types/field.types';

const sampleOptions = [
  { value: 'option1', label: 'Option 1' },
  { value: 'option2', label: 'Option 2' },
  { value: 'option3', label: 'Option 3' },
  { value: 'option4', label: 'Option 4 (Disabled)', disabled: true },
  { value: 'option5', label: 'Option 5' },
];

const largeOptionSet = Array.from({ length: 100 }, (_, i) => ({
  value: `option${i + 1}`,
  label: `Option ${i + 1}`,
}));

const meta: Meta<typeof DynSelect> = {
  title: 'Components/Form/DynSelect',
  component: DynSelect,
  parameters: {
    layout: 'centered',
    docs: {
      description: {
<<<<<<< HEAD
        component: 'Advanced select component with search, multiple selection, virtual scrolling support, and full keyboard navigation via active option tracking.',
=======
        component:
          'Advanced select component with search, multiple selection, virtual scrolling support, and full keyboard navigation via aria-activedescendant tracking.',
>>>>>>> 084eed52
      },
    },
  },
  tags: ['autodocs'],
  argTypes: {
    size: {
      control: 'select',
      options: ['small', 'medium', 'large'],
    },
    multiple: {
      control: 'boolean',
    },
    searchable: {
      control: 'boolean',
    },
    disabled: {
      control: 'boolean',
    },
    readonly: {
      control: 'boolean',
    },
    required: {
      control: 'boolean',
    },
    loading: {
      control: 'boolean',
    },
    onChange: {
      action: 'changed',
    },
  },
};

export default meta;
type Story = StoryObj<DynSelectProps>;

export const Default: Story = {
  args: {
    name: 'default-select',
    label: 'Select Option',
    options: sampleOptions,
  },
  parameters: {
    docs: {
      description: {
        story:
          'Use Arrow keys, Home/End, PageUp/PageDown, or type a character to move the active option. Press Enter or Space to confirm the highlighted choice.',
      },
    },
  },
};

Default.parameters = {
  docs: {
    description: {
      story:
        'Use Arrow keys, Home/End, Page Up/Down, and type-to-search to change the active option. The highlighted option follows aria-activedescendant and Enter or Space will confirm the selection.',
    },
  },
};

export const WithValue: Story = {
  args: {
    name: 'with-value-select',
    label: 'Select with Value',
    options: sampleOptions,
    value: 'option2',
  },
};

export const Multiple: Story = {
  args: {
    name: 'multiple-select',
    label: 'Multiple Select',
    options: sampleOptions,
    multiple: true,
    value: ['option1', 'option3'],
  },
};

export const Searchable: Story = {
  args: {
    name: 'searchable-select',
    label: 'Searchable Select',
    options: largeOptionSet,
    searchable: true,
  },
};

export const SearchableMultiple: Story = {
  args: {
    name: 'searchable-multiple-select',
    label: 'Searchable Multiple Select',
    options: largeOptionSet,
    searchable: true,
    multiple: true,
  },
};

export const Required: Story = {
  args: {
    name: 'required-select',
    label: 'Required Select',
    options: sampleOptions,
    required: true,
  },
};

export const WithHelp: Story = {
  args: {
    name: 'help-select',
    label: 'Select with Help',
    options: sampleOptions,
    help: 'Choose one of the available options from the dropdown.',
  },
};

export const Disabled: Story = {
  args: {
    name: 'disabled-select',
    label: 'Disabled Select',
    options: sampleOptions,
    disabled: true,
    value: 'option1',
  },
};

export const ReadOnly: Story = {
  args: {
    name: 'readonly-select',
    label: 'Readonly Select',
    options: sampleOptions,
    readonly: true,
    value: 'option2',
  },
};

export const Loading: Story = {
  args: {
    name: 'loading-select',
    label: 'Loading Select',
    options: sampleOptions,
    loading: true,
  },
};

export const WithError: Story = {
  args: {
    name: 'error-select',
    label: 'Select with Error',
    options: sampleOptions,
    errorMessage: 'Please select an option.',
    required: true,
  },
};

export const Sizes: Story = {
  render: () => (
    <div style={{ display: 'flex', flexDirection: 'column', gap: '1rem', width: '300px' }}>
      <DynSelect name="small" label="Small Select" options={sampleOptions} size="small" />
      <DynSelect name="medium" label="Medium Select" options={sampleOptions} size="medium" />
      <DynSelect name="large" label="Large Select" options={sampleOptions} size="large" />
    </div>
  ),
};

export const AllVariants: Story = {
  render: () => (
    <div style={{ display: 'flex', flexDirection: 'column', gap: '2rem', width: '400px' }}>
      <div>
        <h3>Basic Select</h3>
        <DynSelect name="basic" label="Basic Select" options={sampleOptions} />
      </div>

      <div>
        <h3>Multiple Select</h3>
        <DynSelect name="multiple" label="Multiple Select" options={sampleOptions} multiple />
      </div>

      <div>
        <h3>Searchable Select</h3>
        <DynSelect name="searchable" label="Searchable Select" options={largeOptionSet.slice(0, 20)} searchable />
      </div>

      <div>
        <h3>With States</h3>
        <div style={{ display: 'flex', flexDirection: 'column', gap: '1rem' }}>
          <DynSelect name="disabled" label="Disabled" options={sampleOptions} disabled value="option1" />
          <DynSelect name="readonly" label="Readonly" options={sampleOptions} readonly value="option2" />
          <DynSelect name="loading" label="Loading" options={sampleOptions} loading />
          <DynSelect name="error" label="With Error" options={sampleOptions} errorMessage="Required field" />
        </div>
      </div>
    </div>
  ),
};<|MERGE_RESOLUTION|>--- conflicted
+++ resolved
@@ -22,12 +22,7 @@
     layout: 'centered',
     docs: {
       description: {
-<<<<<<< HEAD
         component: 'Advanced select component with search, multiple selection, virtual scrolling support, and full keyboard navigation via active option tracking.',
-=======
-        component:
-          'Advanced select component with search, multiple selection, virtual scrolling support, and full keyboard navigation via aria-activedescendant tracking.',
->>>>>>> 084eed52
       },
     },
   },
