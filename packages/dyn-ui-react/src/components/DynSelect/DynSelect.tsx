--- conflicted
+++ resolved
@@ -677,7 +677,6 @@
                     return (
                       <DynSelectOption
                         key={option.value}
-<<<<<<< HEAD
                         id={getOptionId(index)}
                         index={index}
                         option={option}
@@ -686,18 +685,6 @@
                         isMultiple={Boolean(multiple)}
                         onActivate={setActiveOptionIndex}
                         onSelect={handleOptionSelect}
-=======
-                        id={`${listboxId}-option-${optionIndex}`}
-                        option={option}
-                        multiple={multiple}
-                        isSelected={isSelected}
-                        isActive={isActive}
-                        onSelect={handleOptionSelect}
-                        onActivate={() => focusOption(optionIndex)}
-                        ref={(element) => {
-                          optionRefs.current[optionIndex] = element;
-                        }}
->>>>>>> b7693785
                       />
                     );
                   })}
