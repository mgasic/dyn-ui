/**
 * Integration test for all component exports
 * Ensures all components are properly exported and can be imported
 * Following DYN UI Standards and Naming Conventions
 */
import {
  // Basic components
  DynButton,
  DynIcon,
  DynBox,

  // Display Components - SCOPE 5
  DynBadge,
  DynAvatar,
  DynLabel,

  // Form Components - SCOPE 6
  DynInput,
  DynSelect,
  DynCheckbox,
  DynDatePicker,
  DynFieldContainer,

  // Layout Components - SCOPE 7
  DynContainer,
  DynDivider,
  DynGrid,
  DynPage,

  // Data Display Components
  DynChart,
  DynGauge,
  DynListView,
  DynTable,
  DynTreeView,

  // Navigation Components
  DynMenu,
<<<<<<< HEAD
  DynModal,
=======
  DynMenuItem,
>>>>>>> 6659ab71
  DynBreadcrumb,
  DynTabs,
  DynStepper,
  DynToolbar,
  DynModal,
  DynModalPlacement,

  // Theme system
  ThemeProvider,
  useTheme,

  // Providers
  IconDictionaryProvider,

  // Utils
  classNames,
  generateInitials,

} from './index';

const isComponentExport = (component: unknown): boolean => {
  if (typeof component === 'function') return true;

  if (typeof component === 'object' && component !== null) {
    const maybeComponent = component as { $$typeof?: unknown; render?: unknown };
    return Boolean(maybeComponent.render);
  }

  return false;
};

describe('Component Exports', () => {
  it('exports all basic components', () => {
    expect(isComponentExport(DynButton)).toBe(true);
    expect(isComponentExport(DynIcon)).toBe(true);
    expect(isComponentExport(DynBox)).toBe(true);
  });

  it('exports all display components - SCOPE 5', () => {
    expect(isComponentExport(DynBadge)).toBe(true);
    expect(isComponentExport(DynAvatar)).toBe(true);
    expect(isComponentExport(DynLabel)).toBe(true);
  });

  it('exports all form components - SCOPE 6', () => {
    expect(isComponentExport(DynInput)).toBe(true);
    expect(isComponentExport(DynSelect)).toBe(true);
    expect(isComponentExport(DynCheckbox)).toBe(true);
    expect(isComponentExport(DynDatePicker)).toBe(true);
    expect(isComponentExport(DynFieldContainer)).toBe(true);
  });
  it('exports all layout components - SCOPE 7', () => {
    expect(isComponentExport(DynContainer)).toBe(true);
    expect(isComponentExport(DynDivider)).toBe(true);
    expect(isComponentExport(DynGrid)).toBe(true);
    expect(isComponentExport(DynPage)).toBe(true);
  });

  it('exports all data display components', () => {
    expect(isComponentExport(DynChart)).toBe(true);
    expect(isComponentExport(DynGauge)).toBe(true);
    expect(isComponentExport(DynListView)).toBe(true);
    expect(isComponentExport(DynTable)).toBe(true);
    expect(isComponentExport(DynTreeView)).toBe(true);
  });

  it('exports all navigation components', () => {
    expect(isComponentExport(DynMenu)).toBe(true);
    expect(isComponentExport(DynMenuItem)).toBe(true);
    expect(isComponentExport(DynBreadcrumb)).toBe(true);
    expect(isComponentExport(DynTabs)).toBe(true);
    expect(isComponentExport(DynStepper)).toBe(true);
    expect(isComponentExport(DynToolbar)).toBe(true);
    expect(isComponentExport(DynModal)).toBe(true);
    expect(isComponentExport(DynModalPlacement)).toBe(true);
  });

  it('exports overlay components', () => {
    expect(isComponentExport(DynModal)).toBe(true);
  });

  it('exports theme system', () => {
    expect(typeof ThemeProvider).toBe('function');
    expect(typeof useTheme).toBe('function');
  });

  it('exports providers', () => {
    expect(typeof IconDictionaryProvider).toBe('function');
  });

  it('exports utilities', () => {
    expect(typeof classNames).toBe('function');
    expect(typeof generateInitials).toBe('function');
  });

  it('exports types correctly', () => {
    // Type exports can't be tested at runtime, but we can test that they compile
    // This test passes if TypeScript compilation succeeds with the imports above
    expect(true).toBe(true);
  });
});<|MERGE_RESOLUTION|>--- conflicted
+++ resolved
@@ -36,11 +36,7 @@
 
   // Navigation Components
   DynMenu,
-<<<<<<< HEAD
   DynModal,
-=======
-  DynMenuItem,
->>>>>>> 6659ab71
   DynBreadcrumb,
   DynTabs,
   DynStepper,
