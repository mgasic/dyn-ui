--- conflicted
+++ resolved
@@ -286,7 +286,6 @@
 
   return (
     <DynFieldContainer {...fieldContainerProps}>
-<<<<<<< HEAD
       <textarea
         {...rest}
         ref={textareaRef}
@@ -308,61 +307,6 @@
         aria-describedby={describedById}
         data-testid={dataTestId}
       />
-=======
-      <div className={fieldWrapperClasses} data-status={resolvedStatus}>
-        <textarea
-          {...restProps}
-          ref={textareaRef}
-          id={fieldId}
-          name={name}
-          className={textareaClasses}
-          placeholder={placeholder}
-          value={value}
-          disabled={disabled}
-          readOnly={readonly}
-          required={required}
-          rows={rows}
-          cols={cols}
-          maxLength={maxLength}
-          style={style}
-          onChange={handleChange}
-          onFocus={handleFocus}
-          onBlur={handleBlur}
-          aria-invalid={isErrorState || undefined}
-          aria-required={required || undefined}
-          aria-describedby={ariaDescribedBy}
-          aria-busy={isLoadingState || undefined}
-          data-status={resolvedStatus}
-          data-testid={dataTestId}
-        />
-
-        {resolvedStatusMessage ? (
-          <p
-            id={statusId}
-            className={cn(
-              styles.statusMessage,
-              resolvedStatus === 'warning' && styles.statusMessageWarning,
-              resolvedStatus === 'success' && styles.statusMessageSuccess,
-              resolvedStatus === 'loading' && styles.statusMessageLoading
-            )}
-            role={resolvedStatus === 'loading' ? 'status' : undefined}
-            aria-live={resolvedStatus === 'loading' ? 'polite' : 'off'}
-          >
-            {resolvedStatusMessage}
-          </p>
-        ) : null}
-
-        {counterId && maxLength !== undefined ? (
-          <p
-            id={counterId}
-            className={styles.characterCount}
-            aria-live="polite"
-          >
-            {`${value.length}/${maxLength}`}
-          </p>
-        ) : null}
-      </div>
->>>>>>> 120c3744
     </DynFieldContainer>
   );
 };
