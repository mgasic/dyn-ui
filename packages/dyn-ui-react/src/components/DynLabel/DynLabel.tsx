import * as React from 'react';
import { DynLabelProps } from '../../types/label.types';
import styles from './DynLabel.module.css';

// Lightweight replacement for the 'classnames' package to avoid adding an external dependency.
const classNames = (...args: Array<string | false | null | undefined>) =>
  args.filter(Boolean).join(' ');

export const DynLabel: React.FC<DynLabelProps> = ({
  children,
  htmlFor,
  disabled = false,
  required = false,
  optional = false,
  helpText,
  className,
  ...restProps
}: DynLabelProps) => {
  const labelClasses = classNames(
    styles['dyn-label'],
    disabled && styles['dyn-label--disabled'],
    (required || optional) && styles['dyn-label--with-requirement'],
    className
  );

  const renderRequirementIndicator = () => {
    if (required) {
      return (
        <span className={`${styles['dyn-label-requirement']} ${styles['dyn-label--required']}`}>
          <span className={styles['dyn-label-required-asterisk']} aria-hidden="true">*</span>
        </span>
      );
    }

    if (optional) {
      return (
        <span className={`${styles['dyn-label-requirement']} ${styles['dyn-label--optional']}`}>
          <span className={styles['dyn-label-optional-text']}>(optional)</span>
        </span>
      );
    }

    return null;
  };

  const renderHelpText = () => {
    if (!helpText) return null;

    return (
      <span className={styles['dyn-label-help-text']} id={htmlFor ? `${htmlFor}-help` : undefined}>
        {helpText}
      </span>
    );
  };

  // Use React.createElement for dynamic element type to avoid ESBuild JSX parsing issues
  const elementProps = {
    className: labelClasses,
    ...(htmlFor && { htmlFor }),
    ...(helpText && htmlFor && { 'aria-describedby': `${htmlFor}-help` }),
    ...restProps
  };

  const labelContent = (
    <span className={styles['dyn-label-text']}>
      {children}
      {renderRequirementIndicator()}
    </span>
  );

  return (
    <div className={styles['dyn-label-container']} role="group">
<<<<<<< HEAD
      {htmlFor ? (
        <label {...elementProps}>
          {labelContent}
        </label>
      ) : (
        <span {...elementProps}>
          {labelContent}
=======
      <label
        className={labelClasses}
        htmlFor={htmlFor}
        aria-describedby={helpText && htmlFor ? `${htmlFor}-help` : undefined}
        {...restProps}
      >
        <span className={styles['dyn-label-text']}>
          {children}
          {renderRequirementIndicator()}
>>>>>>> 89cafacb
        </span>
      )}
      {renderHelpText()}
    </div>
  );
};

DynLabel.displayName = 'DynLabel';

// Add default export
export default DynLabel;<|MERGE_RESOLUTION|>--- conflicted
+++ resolved
@@ -70,7 +70,6 @@
 
   return (
     <div className={styles['dyn-label-container']} role="group">
-<<<<<<< HEAD
       {htmlFor ? (
         <label {...elementProps}>
           {labelContent}
@@ -78,17 +77,6 @@
       ) : (
         <span {...elementProps}>
           {labelContent}
-=======
-      <label
-        className={labelClasses}
-        htmlFor={htmlFor}
-        aria-describedby={helpText && htmlFor ? `${htmlFor}-help` : undefined}
-        {...restProps}
-      >
-        <span className={styles['dyn-label-text']}>
-          {children}
-          {renderRequirementIndicator()}
->>>>>>> 89cafacb
         </span>
       )}
       {renderHelpText()}
