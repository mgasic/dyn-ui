import * as React from 'react';
import { DynLabelProps } from '../../types/label.types';
import styles from './DynLabel.module.css';

// Lightweight replacement for the 'classnames' package to avoid adding an external dependency.
const classNames = (...args: Array<string | false | null | undefined>) =>
  args.filter(Boolean).join(' ');

export const DynLabel: React.FC<DynLabelProps> = ({
  children,
  htmlFor,
  disabled = false,
  required = false,
  optional = false,
  helpText,
  className,
  ...restProps
}: DynLabelProps) => {
  // Use label element when htmlFor is provided, otherwise use span
  const ElementType = htmlFor ? 'label' : 'span';

  const labelClasses = classNames(
    styles['dyn-label'],
    disabled && styles['dyn-label--disabled'],
    (required || optional) && styles['dyn-label--with-requirement'],
    className
  );

  const renderRequirementIndicator = () => {
    if (required) {
      return (
        <span className={`${styles['dyn-label-requirement']} ${styles['dyn-label--required']}`}>
          <span className={styles['dyn-label-required-asterisk']} aria-hidden="true">*</span>
        </span>
      );
    }

    if (optional) {
      return (
        <span 
          className={`${styles['dyn-label-requirement']} ${styles['dyn-label--optional']}`}
          data-testid="optional-indicator"
        >
          <span className={styles['dyn-label-optional-text']}>(optional)</span>
        </span>
      );
    }

    return null;
  };

  const renderHelpText = () => {
    if (!helpText) return null;

    return (
      <span className={styles['dyn-label-help-text']} id={htmlFor ? `${htmlFor}-help` : undefined}>
        {helpText}
      </span>
    );
  };

  return (
    <div className={styles['dyn-label-container']} role="group">
<<<<<<< HEAD
      <label
        className={labelClasses}
=======
      <ElementType 
        className={labelClasses} 
>>>>>>> 9e843b4a
        htmlFor={htmlFor}
        aria-describedby={helpText && htmlFor ? `${htmlFor}-help` : undefined}
        {...restProps}
      >
        <span className={styles['dyn-label-text']}>
          {children}
          {renderRequirementIndicator()}
        </span>
      </ElementType>
      {renderHelpText()}
    </div>
  );
};

DynLabel.displayName = 'DynLabel';

// Add default export
export default DynLabel;<|MERGE_RESOLUTION|>--- conflicted
+++ resolved
@@ -37,10 +37,7 @@
 
     if (optional) {
       return (
-        <span 
-          className={`${styles['dyn-label-requirement']} ${styles['dyn-label--optional']}`}
-          data-testid="optional-indicator"
-        >
+        <span className={`${styles['dyn-label-requirement']} ${styles['dyn-label--optional']}`}>
           <span className={styles['dyn-label-optional-text']}>(optional)</span>
         </span>
       );
@@ -61,13 +58,8 @@
 
   return (
     <div className={styles['dyn-label-container']} role="group">
-<<<<<<< HEAD
       <label
         className={labelClasses}
-=======
-      <ElementType 
-        className={labelClasses} 
->>>>>>> 9e843b4a
         htmlFor={htmlFor}
         aria-describedby={helpText && htmlFor ? `${htmlFor}-help` : undefined}
         {...restProps}
