--- conflicted
+++ resolved
@@ -149,10 +149,6 @@
       // Badge is interactive because it has onClick -> role="button" and tabIndex=0
       const badge = screen.getByRole('button');
       badge.focus();
-<<<<<<< HEAD
-=======
-      
->>>>>>> 05054492
       await user.keyboard('{Enter}');
 
       expect(handleKeyDown).toHaveBeenCalled();
