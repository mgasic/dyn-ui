/**
 * DynPage - Complete page layout component
 * Part of DYN UI Layout Components Group - SCOPE 7
 */

import React, {
  forwardRef,
  useCallback,
  useMemo,
} from 'react';
import type {
  ComponentRef,
  CSSProperties,
  ElementType,
} from 'react';
import {
  type DynPageProps,
  type DynPageBreadcrumb,
  type DynPageAction,
  type LayoutSpacing,
  type LayoutSize,
} from '../../types/layout.types';
import { generateId } from '../../utils/accessibility';
import { classNames } from '../../utils/classNames';
import { DynButton } from '../DynButton';
import type { DynButtonVariant } from '../DynButton/DynButton.types';
import styles from './DynPage.module.css';

type CSSVarStyles = CSSProperties & Record<string, string | number | undefined>;

const toPascalCase = (value: string) => value.charAt(0).toUpperCase() + value.slice(1);

const CONTENT_PADDING_TOKENS: Record<LayoutSpacing, string> = {
  none: '0',
  xs: 'var(--dyn-spacing-sm, var(--spacing-sm, 0.5rem))',
  sm: 'var(--dyn-spacing-lg, var(--spacing-lg, 1rem))',
  md: 'var(--dyn-spacing-xl, var(--spacing-xl, 1.5rem)) var(--dyn-spacing-2xl, var(--spacing-2xl, 2rem))',
  lg: 'var(--dyn-spacing-2xl, var(--spacing-2xl, 2rem)) calc(var(--dyn-spacing-2xl, var(--spacing-2xl, 2rem)) + var(--dyn-spacing-sm, var(--spacing-sm, 0.5rem)))',
  xl: 'calc(var(--dyn-spacing-2xl, var(--spacing-2xl, 2rem)) + var(--dyn-spacing-sm, var(--spacing-sm, 0.5rem))) var(--dyn-spacing-3xl, var(--spacing-3xl, 3rem))',
};

const HEADER_PADDING_TOKENS: Record<LayoutSpacing, string> = {
  none: '0',
  xs: 'var(--dyn-spacing-sm, var(--spacing-sm, 0.5rem)) var(--dyn-spacing-lg, var(--spacing-lg, 1rem))',
  sm: 'var(--dyn-spacing-lg, var(--spacing-lg, 1rem)) var(--dyn-spacing-xl, var(--spacing-xl, 1.5rem))',
  md: 'var(--dyn-spacing-xl, var(--spacing-xl, 1.5rem)) var(--dyn-spacing-2xl, var(--spacing-2xl, 2rem))',
  lg: 'var(--dyn-spacing-2xl, var(--spacing-2xl, 2rem)) calc(var(--dyn-spacing-2xl, var(--spacing-2xl, 2rem)) + var(--dyn-spacing-sm, var(--spacing-sm, 0.5rem)))',
  xl: 'calc(var(--dyn-spacing-2xl, var(--spacing-2xl, 2rem)) + var(--dyn-spacing-sm, var(--spacing-sm, 0.5rem))) var(--dyn-spacing-3xl, var(--spacing-3xl, 3rem))',
};

const isLayoutSpacing = (value: unknown): value is LayoutSpacing =>
  typeof value === 'string' &&
  Object.prototype.hasOwnProperty.call(CONTENT_PADDING_TOKENS, value);

const resolveContentPadding = (
  spacing: LayoutSpacing | CSSProperties['padding'] | undefined,
) => {
  if (!spacing || isLayoutSpacing(spacing)) return undefined;
  return typeof spacing === 'number' ? `${spacing}px` : spacing;
};

const resolveHeaderPadding = (spacing: LayoutSpacing | undefined) => {
  if (!spacing) return undefined;
  return HEADER_PADDING_TOKENS[spacing] ?? HEADER_PADDING_TOKENS.md;
};

const renderBreadcrumbItems = (breadcrumbs: DynPageBreadcrumb[]) => (
  <nav className={styles.breadcrumbs} aria-label="Navegação">
    <ol className={styles.breadcrumbList}>
      {breadcrumbs.map((breadcrumb, index) => (
        <li key={index} className={styles.breadcrumbItem}>
          {breadcrumb.href || breadcrumb.onClick ? (
            <a
              href={breadcrumb.href}
              onClick={(event) => {
                if (breadcrumb.onClick) {
                  event.preventDefault();
                  breadcrumb.onClick();
                }
              }}
              className={styles.breadcrumbLink}
            >
              {breadcrumb.title}
            </a>
          ) : (
            <span className={styles.breadcrumbText}>{breadcrumb.title}</span>
          )}
          {index < breadcrumbs.length - 1 && (
            <span className={styles.breadcrumbSeparator} aria-hidden="true">
              /
            </span>
          )}
        </li>
      ))}
    </ol>
  </nav>
);

const resolveActionVariant = (type: DynPageAction['type']): DynButtonVariant => {
  switch (type) {
    case 'primary':
      return 'primary';
    case 'secondary':
      return 'secondary';
    default:
      return 'secondary';
  }
};

const renderActionButtons = (actions: DynPageAction[], size: LayoutSize | undefined) => {
  if (actions.length === 0) return null;

  return (
    <div className={styles.actions}>
      {actions.map((action) => {
<<<<<<< HEAD
        const variant: DynButtonVariant =
          action.type === 'primary'
            ? 'primary'
            : action.type === 'secondary'
              ? 'secondary'
              : 'primary';
=======
        const variant = resolveActionVariant(action.type);
>>>>>>> ef6a2348
        const isDanger = action.type === 'danger';

        return (
          <DynButton
            key={action.key}
            variant={variant}
            danger={isDanger}
            size={size === 'large' ? 'large' : 'medium'}
            disabled={action.disabled}
            loading={action.loading}
            onClick={action.onClick}
            startIcon={action.icon}
          >
            {action.title}
          </DynButton>
        );
      })}
    </div>
  );
};

const DynPageComponent = <E extends ElementType = 'main'>(
  {
    as,
    title,
    subtitle,
    breadcrumbs = [],
    actions = [],
    children,
    loading = false,
    error,
    size = 'medium',
    padding = 'md',
    headerPadding,
    background = 'page',
    className,
    style,
    slots,
    'data-testid': dataTestId,
    'aria-labelledby': ariaLabelledbyOverride,
    role: roleOverride,
    ...rest
  }: DynPageProps<E>,
  ref: React.ForwardedRef<ComponentRef<E>>
) => {
  const Component = (as ?? 'main') as ElementType;
  const headerId = useMemo(() => generateId('dyn-page-header'), []);
  const titleId = useMemo(() => generateId('dyn-page-title'), []);

  const resolvedContentPadding = resolveContentPadding(padding);
  const resolvedHeaderPadding = resolveHeaderPadding(headerPadding);

  const pageStyle = useMemo(() => {
    const next: CSSVarStyles = { ...(style as CSSVarStyles) };

    if (resolvedContentPadding) {
      next['--dyn-page-content-padding'] = resolvedContentPadding;
    }

    if (resolvedHeaderPadding) {
      next['--dyn-page-header-padding'] = resolvedHeaderPadding;
    }

    return Object.keys(next).length > 0 ? next : undefined;
  }, [resolvedContentPadding, resolvedHeaderPadding, style]);

  const sizeClass =
    size === 'small'
      ? styles.sizeSmall
      : size === 'large'
        ? styles.sizeLarge
        : undefined;

  const paddingClass = isLayoutSpacing(padding)
    ? styles[`padding${toPascalCase(padding)}` as keyof typeof styles]
    : undefined;

  const backgroundClass =
    background === 'page'
      ? styles.backgroundPage
      : background === 'surface'
        ? styles.backgroundSurface
        : undefined;

  const pageClasses = classNames(
    styles.root,
    sizeClass,
    paddingClass,
    backgroundClass,
    {
      [styles.isLoading]: loading,
      [styles.isError]: !!error,
    },
    'dyn-page',
    className,
  );

  const headerLabelId = title || slots?.header ? titleId : undefined;
  const ariaLabelledby = ariaLabelledbyOverride ?? headerLabelId;
  const role = roleOverride ?? (Component === 'main' ? undefined : 'main');

  const memoizedRenderBreadcrumbs = useCallback(() => {
    if (breadcrumbs.length === 0) {
      return null;
    }

    return renderBreadcrumbItems(breadcrumbs);
  }, [breadcrumbs]);

<<<<<<< HEAD
  const computedActions = useMemo(
=======
  const renderActions = useCallback(
>>>>>>> ef6a2348
    () => renderActionButtons(actions, size),
    [actions, size]
  );

  const headerContent = useMemo(() => {
    if (slots?.header) {
      return slots.header({
        title,
        subtitle,
        breadcrumbs,
        actions,
        titleId,
        renderBreadcrumbs: memoizedRenderBreadcrumbs,
<<<<<<< HEAD
        renderActions: () => computedActions,
      });
    }

    const breadcrumbsElement = memoizedRenderBreadcrumbs();
    const hasTitleContent = Boolean(title || subtitle || computedActions);

    if (!breadcrumbsElement && !hasTitleContent) {
      return null;
    }

    return (
      <>
        {breadcrumbsElement}
        {hasTitleContent && (
          <div className={styles.titleSection}>
            <div className={styles.titleContent}>
              {title ? (
=======
        renderActions,
      });
    }

    const actionsElement = renderActions();
    const hasTitle = Boolean(title);
    const hasSubtitle = Boolean(subtitle);

    return (
      <>
        {memoizedRenderBreadcrumbs()}
        {(hasTitle || hasSubtitle || actionsElement) && (
          <div className={styles.titleSection}>
            <div className={styles.titleContent}>
              {hasTitle ? (
>>>>>>> ef6a2348
                <h1 id={titleId} className={styles.title}>
                  {title}
                </h1>
              ) : null}
<<<<<<< HEAD
              {subtitle ? <p className={styles.subtitle}>{subtitle}</p> : null}
            </div>
            {computedActions}
=======
              {hasSubtitle ? <p className={styles.subtitle}>{subtitle}</p> : null}
            </div>
            {actionsElement}
>>>>>>> ef6a2348
          </div>
        )}
      </>
    );
  }, [
    actions,
    breadcrumbs,
<<<<<<< HEAD
    computedActions,
    memoizedRenderBreadcrumbs,
=======
    memoizedRenderBreadcrumbs,
    renderActions,
>>>>>>> ef6a2348
    slots,
    subtitle,
    title,
    titleId,
  ]);

  if (loading) {
    return (
      <Component
        ref={ref as React.Ref<ComponentRef<E>>}
        className={pageClasses}
        style={pageStyle}
        data-testid={dataTestId}
        aria-labelledby={ariaLabelledby}
        role={role}
        {...rest}
      >
        <div className={styles.loading}>
          <div className={styles.spinner} />
          <span>Carregando página...</span>
        </div>
      </Component>
    );
  }

  if (error) {
    return (
      <Component
        ref={ref as React.Ref<ComponentRef<E>>}
        className={pageClasses}
        style={pageStyle}
        data-testid={dataTestId}
        aria-labelledby={ariaLabelledby}
        role={role}
        {...rest}
      >
        <div className={styles.error}>
          <div className={styles.errorIcon}>⚠</div>
          <div>
            {typeof error === 'string' ? (
              <span className={styles.errorMessage}>{error}</span>
            ) : (
              error
            )}
          </div>
        </div>
      </Component>
    );
  }

  return (
    <Component
      ref={ref as React.Ref<ComponentRef<E>>}
      className={pageClasses}
      style={pageStyle}
      data-testid={dataTestId}
      aria-labelledby={ariaLabelledby}
      role={role}
      {...rest}
    >
      <header id={headerId} className={styles.header} aria-labelledby={headerLabelId}>
        {headerContent}
      </header>
      <div className={styles.content}>{children}</div>
    </Component>
  );
};

type DynPageForwardRef = <E extends ElementType = 'main'>(
  props: DynPageProps<E> & { ref?: React.Ref<ComponentRef<E>> }
) => React.ReactElement | null;

const DynPage = forwardRef(
  DynPageComponent as unknown as DynPageForwardRef
) as DynPageForwardRef;

DynPage.displayName = 'DynPage';

export { DynPage };
export default DynPage;<|MERGE_RESOLUTION|>--- conflicted
+++ resolved
@@ -113,16 +113,12 @@
   return (
     <div className={styles.actions}>
       {actions.map((action) => {
-<<<<<<< HEAD
         const variant: DynButtonVariant =
           action.type === 'primary'
             ? 'primary'
             : action.type === 'secondary'
               ? 'secondary'
               : 'primary';
-=======
-        const variant = resolveActionVariant(action.type);
->>>>>>> ef6a2348
         const isDanger = action.type === 'danger';
 
         return (
@@ -232,11 +228,7 @@
     return renderBreadcrumbItems(breadcrumbs);
   }, [breadcrumbs]);
 
-<<<<<<< HEAD
   const computedActions = useMemo(
-=======
-  const renderActions = useCallback(
->>>>>>> ef6a2348
     () => renderActionButtons(actions, size),
     [actions, size]
   );
@@ -250,7 +242,6 @@
         actions,
         titleId,
         renderBreadcrumbs: memoizedRenderBreadcrumbs,
-<<<<<<< HEAD
         renderActions: () => computedActions,
       });
     }
@@ -269,36 +260,13 @@
           <div className={styles.titleSection}>
             <div className={styles.titleContent}>
               {title ? (
-=======
-        renderActions,
-      });
-    }
-
-    const actionsElement = renderActions();
-    const hasTitle = Boolean(title);
-    const hasSubtitle = Boolean(subtitle);
-
-    return (
-      <>
-        {memoizedRenderBreadcrumbs()}
-        {(hasTitle || hasSubtitle || actionsElement) && (
-          <div className={styles.titleSection}>
-            <div className={styles.titleContent}>
-              {hasTitle ? (
->>>>>>> ef6a2348
                 <h1 id={titleId} className={styles.title}>
                   {title}
                 </h1>
               ) : null}
-<<<<<<< HEAD
               {subtitle ? <p className={styles.subtitle}>{subtitle}</p> : null}
             </div>
             {computedActions}
-=======
-              {hasSubtitle ? <p className={styles.subtitle}>{subtitle}</p> : null}
-            </div>
-            {actionsElement}
->>>>>>> ef6a2348
           </div>
         )}
       </>
@@ -306,13 +274,8 @@
   }, [
     actions,
     breadcrumbs,
-<<<<<<< HEAD
     computedActions,
     memoizedRenderBreadcrumbs,
-=======
-    memoizedRenderBreadcrumbs,
-    renderActions,
->>>>>>> ef6a2348
     slots,
     subtitle,
     title,
