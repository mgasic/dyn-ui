/**
 * DynPage - Complete page layout component
 * Part of DYN UI Layout Components Group - SCOPE 7
 */

import React, {
  forwardRef,
  useCallback,
  useMemo,
} from 'react';
import type {
  ComponentRef,
  CSSProperties,
  ElementType,
} from 'react';
import {
  type DynPageProps,
  type DynPageBreadcrumb,
  type DynPageAction,
  type LayoutSpacing,
  type LayoutSize,
} from '../../types/layout.types';
import { generateId } from '../../utils/accessibility';
import { classNames } from '../../utils/classNames';
import { DynButton } from '../DynButton';
import type { DynButtonVariant } from '../DynButton/DynButton.types';
import styles from './DynPage.module.css';

type CSSVarStyles = CSSProperties & Record<string, string | number | undefined>;

const toPascalCase = (value: string) => value.charAt(0).toUpperCase() + value.slice(1);

const CONTENT_PADDING_TOKENS: Record<LayoutSpacing, string> = {
  none: '0',
  xs: 'var(--dyn-spacing-sm, var(--spacing-sm, 0.5rem))',
  sm: 'var(--dyn-spacing-lg, var(--spacing-lg, 1rem))',
  md: 'var(--dyn-spacing-xl, var(--spacing-xl, 1.5rem)) var(--dyn-spacing-2xl, var(--spacing-2xl, 2rem))',
  lg: 'var(--dyn-spacing-2xl, var(--spacing-2xl, 2rem)) calc(var(--dyn-spacing-2xl, var(--spacing-2xl, 2rem)) + var(--dyn-spacing-sm, var(--spacing-sm, 0.5rem)))',
  xl: 'calc(var(--dyn-spacing-2xl, var(--spacing-2xl, 2rem)) + var(--dyn-spacing-sm, var(--spacing-sm, 0.5rem))) var(--dyn-spacing-3xl, var(--spacing-3xl, 3rem))',
};

const HEADER_PADDING_TOKENS: Record<LayoutSpacing, string> = {
  none: '0',
  xs: 'var(--dyn-spacing-sm, var(--spacing-sm, 0.5rem)) var(--dyn-spacing-lg, var(--spacing-lg, 1rem))',
  sm: 'var(--dyn-spacing-lg, var(--spacing-lg, 1rem)) var(--dyn-spacing-xl, var(--spacing-xl, 1.5rem))',
  md: 'var(--dyn-spacing-xl, var(--spacing-xl, 1.5rem)) var(--dyn-spacing-2xl, var(--spacing-2xl, 2rem))',
  lg: 'var(--dyn-spacing-2xl, var(--spacing-2xl, 2rem)) calc(var(--dyn-spacing-2xl, var(--spacing-2xl, 2rem)) + var(--dyn-spacing-sm, var(--spacing-sm, 0.5rem)))',
  xl: 'calc(var(--dyn-spacing-2xl, var(--spacing-2xl, 2rem)) + var(--dyn-spacing-sm, var(--spacing-sm, 0.5rem))) var(--dyn-spacing-3xl, var(--spacing-3xl, 3rem))',
};

const isLayoutSpacing = (value: unknown): value is LayoutSpacing =>
  typeof value === 'string' &&
  Object.prototype.hasOwnProperty.call(CONTENT_PADDING_TOKENS, value);

const resolveContentPadding = (
  spacing: LayoutSpacing | CSSProperties['padding'] | undefined,
) => {
  if (!spacing || isLayoutSpacing(spacing)) return undefined;
  return typeof spacing === 'number' ? `${spacing}px` : spacing;
};

const resolveHeaderPadding = (spacing: LayoutSpacing | undefined) => {
  if (!spacing) return undefined;
  return HEADER_PADDING_TOKENS[spacing] ?? HEADER_PADDING_TOKENS.md;
};

const renderBreadcrumbItems = (breadcrumbs: DynPageBreadcrumb[]) => (
  <nav className={styles.breadcrumbs} aria-label="Navegação">
    <ol className={styles.breadcrumbList}>
      {breadcrumbs.map((breadcrumb, index) => (
        <li key={index} className={styles.breadcrumbItem}>
          {breadcrumb.href || breadcrumb.onClick ? (
            <a
              href={breadcrumb.href}
              onClick={(event) => {
                if (breadcrumb.onClick) {
                  event.preventDefault();
                  breadcrumb.onClick();
                }
              }}
              className={styles.breadcrumbLink}
            >
              {breadcrumb.title}
            </a>
          ) : (
            <span className={styles.breadcrumbText}>{breadcrumb.title}</span>
          )}
          {index < breadcrumbs.length - 1 && (
            <span className={styles.breadcrumbSeparator} aria-hidden="true">
              /
            </span>
          )}
        </li>
      ))}
    </ol>
  </nav>
);

const renderActionButtons = (actions: DynPageAction[], size: LayoutSize | undefined) => {
  if (actions.length === 0) return null;

  return (
    <div className={styles.actions}>
      {actions.map((action) => (
        <DynButton
          key={action.key}
          kind={(action.type ?? 'secondary') as DynButtonKind}
          size={size === 'large' ? 'large' : 'medium'}
          disabled={action.disabled}
          loading={action.loading}
          onClick={action.onClick}
          icon={action.icon}
        >
          {action.title}
        </DynButton>
      ))}
    </div>
  );
};

const DynPageComponent = <E extends ElementType = 'main'>(
  {
    as,
    title,
    subtitle,
    breadcrumbs = [],
    actions = [],
    children,
    loading = false,
    error,
    size = 'medium',
    padding = 'md',
    headerPadding,
    background = 'page',
    className,
    style,
    slots,
    'data-testid': dataTestId,
    'aria-labelledby': ariaLabelledbyOverride,
    role: roleOverride,
    ...rest
  }: DynPageProps<E>,
  ref: React.ForwardedRef<ComponentRef<E>>
) => {
  const Component = (as ?? 'main') as ElementType;
  const headerId = useMemo(() => generateId('dyn-page-header'), []);
  const titleId = useMemo(() => generateId('dyn-page-title'), []);

  const resolvedContentPadding = resolveContentPadding(padding);
  const resolvedHeaderPadding = resolveHeaderPadding(headerPadding);

  const pageStyle = useMemo(() => {
    const next: CSSVarStyles = { ...(style as CSSVarStyles) };

    if (resolvedContentPadding) {
      next['--dyn-page-content-padding'] = resolvedContentPadding;
    }

    if (resolvedHeaderPadding) {
      next['--dyn-page-header-padding'] = resolvedHeaderPadding;
    }

    return Object.keys(next).length > 0 ? next : undefined;
  }, [resolvedContentPadding, resolvedHeaderPadding, style]);

  const sizeClass =
    size === 'small'
      ? styles.sizeSmall
      : size === 'large'
        ? styles.sizeLarge
        : undefined;

  const paddingClass = isLayoutSpacing(padding)
    ? styles[`padding${toPascalCase(padding)}` as keyof typeof styles]
    : undefined;

  const backgroundClass =
    background === 'page'
      ? styles.backgroundPage
      : background === 'surface'
        ? styles.backgroundSurface
        : undefined;

  const pageClasses = classNames(
    styles.root,
    sizeClass,
    paddingClass,
    backgroundClass,
    {
      [styles.isLoading]: loading,
      [styles.isError]: !!error,
    },
    'dyn-page',
    className,
  );

  const headerLabelId = title || slots?.header ? titleId : undefined;
  const ariaLabelledby = ariaLabelledbyOverride ?? headerLabelId;
  const role = roleOverride ?? (Component === 'main' ? undefined : 'main');

  const memoizedRenderBreadcrumbs = useCallback(() => {
    if (breadcrumbs.length === 0) {
      return null;
    }

    return renderBreadcrumbItems(breadcrumbs);
  }, [breadcrumbs]);

<<<<<<< HEAD
    return (
      <div className={styles.actions}>
        {actions.map((action) => {
          const variant: DynButtonVariant =
            action.type === 'primary'
              ? 'primary'
              : action.type === 'secondary'
                ? 'secondary'
                : 'primary';
          const isDanger = action.type === 'danger';

          return (
            <DynButton
              key={action.key}
              variant={variant}
              danger={isDanger}
              size={size === 'large' ? 'large' : 'medium'}
              disabled={action.disabled}
              loading={action.loading}
              onClick={action.onClick}
              startIcon={action.icon}
            >
              {action.title}
            </DynButton>
          );
        })}
      </div>
    );
  };
=======
  const memoizedRenderActions = useCallback(() => {
    return renderActionButtons(actions, size);
  }, [actions, size]);

  const headerContent = slots?.header
    ? slots.header({
        title,
        subtitle,
        breadcrumbs,
        actions,
        titleId,
        renderBreadcrumbs: memoizedRenderBreadcrumbs,
        renderActions: memoizedRenderActions,
      })
    : (
        <>
          {memoizedRenderBreadcrumbs()}
          <div className={styles.titleSection}>
            <div className={styles.titleContent}>
              {title && (
                <h1 id={titleId} className={styles.title}>
                  {title}
                </h1>
              )}
              {subtitle && <p className={styles.subtitle}>{subtitle}</p>}
            </div>
            {memoizedRenderActions()}
          </div>
        </>
      );
>>>>>>> 61502728

  if (loading) {
    return (
      <Component
        ref={ref as React.Ref<ComponentRef<E>>}
        className={pageClasses}
        style={pageStyle}
        data-testid={dataTestId}
        aria-labelledby={ariaLabelledby}
        role={role}
        {...rest}
      >
        <div className={styles.loading}>
          <div className={styles.spinner} />
          <span>Carregando página...</span>
        </div>
      </Component>
    );
  }

  if (error) {
    return (
      <Component
        ref={ref as React.Ref<ComponentRef<E>>}
        className={pageClasses}
        style={pageStyle}
        data-testid={dataTestId}
        aria-labelledby={ariaLabelledby}
        role={role}
        {...rest}
      >
        <div className={styles.error}>
          <div className={styles.errorIcon}>⚠</div>
          <div>
            {typeof error === 'string' ? (
              <span className={styles.errorMessage}>{error}</span>
            ) : (
              error
            )}
          </div>
        </div>
      </Component>
    );
  }

  return (
    <Component
      ref={ref as React.Ref<ComponentRef<E>>}
      className={pageClasses}
      style={pageStyle}
      data-testid={dataTestId}
      aria-labelledby={ariaLabelledby}
      role={role}
      {...rest}
    >
      <header id={headerId} className={styles.header} aria-labelledby={headerLabelId}>
        {headerContent}
      </header>
      <div className={styles.content}>{children}</div>
    </Component>
  );
};

type DynPageForwardRef = <E extends ElementType = 'main'>(
  props: DynPageProps<E> & { ref?: React.Ref<ComponentRef<E>> }
) => React.ReactElement | null;

const DynPage = forwardRef(
  DynPageComponent as unknown as DynPageForwardRef
) as DynPageForwardRef;

DynPage.displayName = 'DynPage';

export { DynPage };
export default DynPage;<|MERGE_RESOLUTION|>--- conflicted
+++ resolved
@@ -206,7 +206,6 @@
     return renderBreadcrumbItems(breadcrumbs);
   }, [breadcrumbs]);
 
-<<<<<<< HEAD
     return (
       <div className={styles.actions}>
         {actions.map((action) => {
@@ -236,38 +235,6 @@
       </div>
     );
   };
-=======
-  const memoizedRenderActions = useCallback(() => {
-    return renderActionButtons(actions, size);
-  }, [actions, size]);
-
-  const headerContent = slots?.header
-    ? slots.header({
-        title,
-        subtitle,
-        breadcrumbs,
-        actions,
-        titleId,
-        renderBreadcrumbs: memoizedRenderBreadcrumbs,
-        renderActions: memoizedRenderActions,
-      })
-    : (
-        <>
-          {memoizedRenderBreadcrumbs()}
-          <div className={styles.titleSection}>
-            <div className={styles.titleContent}>
-              {title && (
-                <h1 id={titleId} className={styles.title}>
-                  {title}
-                </h1>
-              )}
-              {subtitle && <p className={styles.subtitle}>{subtitle}</p>}
-            </div>
-            {memoizedRenderActions()}
-          </div>
-        </>
-      );
->>>>>>> 61502728
 
   if (loading) {
     return (
