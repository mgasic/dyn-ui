<<<<<<< HEAD
import type {
  ComponentPropsWithoutRef,
  ComponentRef,
  CSSProperties,
  ElementType,
  ReactNode
} from 'react';
import type { AccessibilityProps, BaseComponentProps } from '../../types/theme';
=======
import type React from 'react';
>>>>>>> a82b46ff
import type {
  ComponentPropsWithoutRef,
  ComponentRef,
  ElementType,
  ReactNode,
} from 'react';
import type { AccessibilityProps, BaseComponentProps } from '../../types';

<<<<<<< HEAD
type PolymorphicComponentProps<E extends ElementType, P> = P &
  Omit<ComponentPropsWithoutRef<E>, keyof P>;

/** Base props shared across all modal variants */
export interface DynModalBaseProps extends BaseComponentProps, AccessibilityProps {
  /** Controls whether the modal is visible. */
  isOpen: boolean;
  /** Callback invoked when the modal requests to close (escape, backdrop click, etc.). */
  onClose?: () => void;
  /** Preferred vertical placement, forwarded to {@link DynModalPlacement}. */
  placement?: DynModalVerticalPlacement;
  /** Preferred horizontal alignment, forwarded to {@link DynModalPlacement}. */
  alignment?: DynModalHorizontalAlignment;
  /** Placement strategy (`fixed` by default). */
  strategy?: DynModalPlacementStrategy;
  /** Additional props forwarded to {@link DynModalPlacement}. */
  placementProps?: Omit<DynModalPlacementConfig, 'placement' | 'alignment' | 'strategy'>;
  /** Whether clicking on the backdrop should trigger `onClose`. */
  closeOnBackdropClick?: boolean;
  /** Whether pressing Escape should trigger `onClose`. */
  closeOnEsc?: boolean;
  /** Locks the document scroll when the modal is open (default: `true`). */
  lockScroll?: boolean;
  /** Disables modal dismissal interactions when `true`. */
  disabled?: boolean;
  /** Optional class applied to the outer placement wrapper. */
  wrapperClassName?: string;
  /** Optional class applied to the backdrop element. */
  backdropClassName?: string;
  /** Inline style applied to the backdrop element. */
  backdropStyle?: CSSProperties;
  /** Inline style applied to the modal content container. */
  style?: CSSProperties;
  /** Maximum width of the modal content (defaults to `min(90vw, 640px)`). */
  maxWidth?: number | string;
  /** Minimum width of the modal content. */
  minWidth?: number | string;
  /**
   * When provided, focus is returned to the element after the modal is closed.
   * Defaults to the element that had focus when the modal opened.
   */
  returnFocusElement?: HTMLElement | null;
  /** Content rendered inside the modal. */
  children?: ReactNode;
  /** Accessible modal semantics */
  role?: AccessibilityProps['role'];
  /** Indicates if the modal should be treated as modal by assistive tech. */
  'aria-modal'?: boolean;
}

export type DynModalProps<E extends ElementType = 'div'> = PolymorphicComponentProps<
  E,
  DynModalBaseProps
> & {
  as?: E;
};

export type DynModalRef<E extends ElementType = 'div'> = ComponentRef<E>;
=======
type PolymorphicProps<E extends ElementType, P> = P &
  Omit<ComponentPropsWithoutRef<E>, keyof P> & { as?: E };

export interface DynModalOwnProps extends BaseComponentProps, AccessibilityProps {
  /**
   * Controls whether the modal is visible.
   */
  open: boolean;
  /**
   * Callback fired when the modal requests to be closed via ESC key or overlay click.
   */
  onClose?: () => void;
  /**
   * Disables dismissal interactions while keeping the modal rendered.
   */
  disabled?: boolean;
  /**
   * Accessible label for the modal when no visible heading is present.
   */
  'aria-label'?: string;
  /**
   * ID of the element that labels the modal.
   */
  'aria-labelledby'?: string;
  /**
   * ID of the element that describes the modal contents.
   */
  'aria-describedby'?: string;
  /**
   * Additional class applied to the overlay element.
   */
  overlayClassName?: string;
  /**
   * When false, prevents overlay clicks from closing the modal.
   */
  closeOnOverlayClick?: boolean;
  /**
   * When false, prevents the ESC key from closing the modal.
   */
  closeOnEscape?: boolean;
  /**
   * Content rendered inside the modal.
   */
  children?: ReactNode;
  /**
   * Optional role override. Defaults to `dialog`.
   */
  role?: React.AriaRole;
}

export type DynModalProps<E extends ElementType = 'div'> = PolymorphicProps<
  E,
  DynModalOwnProps
>;

export type DynModalRef<E extends ElementType = 'div'> = ComponentRef<E>;

export interface DynModalDefaultProps {
  closeOnOverlayClick: boolean;
  closeOnEscape: boolean;
  disabled: boolean;
  role: React.AriaRole;
  'data-testid': string;
}

export const DYN_MODAL_DEFAULT_PROPS: DynModalDefaultProps = {
  closeOnOverlayClick: true,
  closeOnEscape: true,
  disabled: false,
  role: 'dialog',
  'data-testid': 'dyn-modal',
};
>>>>>>> a82b46ff
<|MERGE_RESOLUTION|>--- conflicted
+++ resolved
@@ -1,4 +1,3 @@
-<<<<<<< HEAD
 import type {
   ComponentPropsWithoutRef,
   ComponentRef,
@@ -7,9 +6,6 @@
   ReactNode
 } from 'react';
 import type { AccessibilityProps, BaseComponentProps } from '../../types/theme';
-=======
-import type React from 'react';
->>>>>>> a82b46ff
 import type {
   ComponentPropsWithoutRef,
   ComponentRef,
@@ -18,7 +14,6 @@
 } from 'react';
 import type { AccessibilityProps, BaseComponentProps } from '../../types';
 
-<<<<<<< HEAD
 type PolymorphicComponentProps<E extends ElementType, P> = P &
   Omit<ComponentPropsWithoutRef<E>, keyof P>;
 
@@ -76,78 +71,4 @@
   as?: E;
 };
 
-export type DynModalRef<E extends ElementType = 'div'> = ComponentRef<E>;
-=======
-type PolymorphicProps<E extends ElementType, P> = P &
-  Omit<ComponentPropsWithoutRef<E>, keyof P> & { as?: E };
-
-export interface DynModalOwnProps extends BaseComponentProps, AccessibilityProps {
-  /**
-   * Controls whether the modal is visible.
-   */
-  open: boolean;
-  /**
-   * Callback fired when the modal requests to be closed via ESC key or overlay click.
-   */
-  onClose?: () => void;
-  /**
-   * Disables dismissal interactions while keeping the modal rendered.
-   */
-  disabled?: boolean;
-  /**
-   * Accessible label for the modal when no visible heading is present.
-   */
-  'aria-label'?: string;
-  /**
-   * ID of the element that labels the modal.
-   */
-  'aria-labelledby'?: string;
-  /**
-   * ID of the element that describes the modal contents.
-   */
-  'aria-describedby'?: string;
-  /**
-   * Additional class applied to the overlay element.
-   */
-  overlayClassName?: string;
-  /**
-   * When false, prevents overlay clicks from closing the modal.
-   */
-  closeOnOverlayClick?: boolean;
-  /**
-   * When false, prevents the ESC key from closing the modal.
-   */
-  closeOnEscape?: boolean;
-  /**
-   * Content rendered inside the modal.
-   */
-  children?: ReactNode;
-  /**
-   * Optional role override. Defaults to `dialog`.
-   */
-  role?: React.AriaRole;
-}
-
-export type DynModalProps<E extends ElementType = 'div'> = PolymorphicProps<
-  E,
-  DynModalOwnProps
->;
-
-export type DynModalRef<E extends ElementType = 'div'> = ComponentRef<E>;
-
-export interface DynModalDefaultProps {
-  closeOnOverlayClick: boolean;
-  closeOnEscape: boolean;
-  disabled: boolean;
-  role: React.AriaRole;
-  'data-testid': string;
-}
-
-export const DYN_MODAL_DEFAULT_PROPS: DynModalDefaultProps = {
-  closeOnOverlayClick: true,
-  closeOnEscape: true,
-  disabled: false,
-  role: 'dialog',
-  'data-testid': 'dyn-modal',
-};
->>>>>>> a82b46ff
+export type DynModalRef<E extends ElementType = 'div'> = ComponentRef<E>;