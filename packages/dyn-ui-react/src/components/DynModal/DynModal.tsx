--- conflicted
+++ resolved
@@ -1,4 +1,3 @@
-<<<<<<< HEAD
 import React, {
   forwardRef,
   useCallback,
@@ -11,10 +10,6 @@
 import { DynModalPlacement } from '../DynModalPlacement';
 import type { DynModalPlacementProps } from '../DynModalPlacement';
 import styles from './DynModal.module.css';
-=======
-import React, { forwardRef, useEffect, useMemo, useRef } from 'react';
-import { cn } from '../../utils/classNames';
->>>>>>> a82b46ff
 import type { DynModalProps, DynModalRef } from './DynModal.types';
 import { DYN_MODAL_DEFAULT_PROPS } from './DynModal.types';
 import styles from './DynModal.module.css';
@@ -44,7 +39,6 @@
   }
 };
 
-<<<<<<< HEAD
 const FOCUSABLE_SELECTORS =
   'a[href], button:not([disabled]), textarea:not([disabled]), input:not([type="hidden"]):not([disabled]), select:not([disabled]), [tabindex]:not([tabindex="-1"]), [contenteditable="true"]';
 
@@ -149,84 +143,6 @@
         if (event.key === 'Escape') {
           event.stopPropagation();
           requestClose();
-=======
-function DynModalInner<E extends React.ElementType = 'div'>(
-  props: DynModalProps<E>,
-  ref: React.ForwardedRef<DynModalRef<E>>
-): React.ReactElement | null {
-  const {
-    as,
-    open,
-    onClose,
-    closeOnOverlayClick = DYN_MODAL_DEFAULT_PROPS.closeOnOverlayClick,
-    closeOnEscape = DYN_MODAL_DEFAULT_PROPS.closeOnEscape,
-    disabled = DYN_MODAL_DEFAULT_PROPS.disabled,
-    role = DYN_MODAL_DEFAULT_PROPS.role,
-    className,
-    overlayClassName,
-    id,
-    'aria-label': ariaLabel,
-    'aria-labelledby': ariaLabelledBy,
-    'aria-describedby': ariaDescribedBy,
-    'data-testid': dataTestId = DYN_MODAL_DEFAULT_PROPS['data-testid'],
-    onKeyDown: userOnKeyDown,
-    tabIndex,
-    children,
-    ...rest
-  } = props as DynModalProps<E> & {
-    onKeyDown?: React.KeyboardEventHandler<HTMLElement>;
-    tabIndex?: number;
-  };
-
-  const Component = useMemo(() => (as ?? 'div') as React.ElementType, [as]);
-
-  const overlayRef = useRef<HTMLDivElement | null>(null);
-  const contentRef = useRef<HTMLElement | null>(null);
-  const previouslyFocusedRef = useRef<HTMLElement | null>(null);
-  const wasOpenRef = useRef<boolean>(false);
-
-  const setContentRef = (node: HTMLElement | null) => {
-    contentRef.current = node;
-    if (typeof ref === 'function') {
-      ref(node as DynModalRef<E>);
-    } else if (ref && 'current' in (ref as Record<string, unknown>)) {
-      (ref as React.MutableRefObject<DynModalRef<E> | null>).current = node as DynModalRef<E>;
-    }
-  };
-
-  const getFocusableElements = () => {
-    if (!contentRef.current) return [] as HTMLElement[];
-    const nodes = Array.from(
-      contentRef.current.querySelectorAll<HTMLElement>(FOCUSABLE_SELECTORS)
-    );
-    return nodes.filter((node) => !node.hasAttribute('disabled') && !node.getAttribute('aria-hidden'));
-  };
-
-  useEffect(() => {
-    if (!open) {
-      if (wasOpenRef.current) {
-        focusElement(previouslyFocusedRef.current);
-      }
-      wasOpenRef.current = false;
-      previouslyFocusedRef.current = null;
-      return;
-    }
-
-    wasOpenRef.current = true;
-    if (typeof document !== 'undefined') {
-      previouslyFocusedRef.current = document.activeElement as HTMLElement | null;
-    }
-
-    const focusTask = () => {
-      const [firstFocusable] = getFocusableElements();
-      if (firstFocusable) {
-        focusElement(firstFocusable);
-        return;
-      }
-      if (contentRef.current) {
-        if (!contentRef.current.hasAttribute('tabindex')) {
-          contentRef.current.setAttribute('tabindex', '-1');
->>>>>>> a82b46ff
         }
         focusElement(contentRef.current as HTMLElement);
       }
@@ -245,7 +161,6 @@
     const handleKeyDown = (event: KeyboardEvent) => {
       if (!contentRef.current) return;
 
-<<<<<<< HEAD
       document.addEventListener('keydown', handleKeyDown);
       return () => document.removeEventListener('keydown', handleKeyDown);
     }, [isOpen, closeOnEsc, disabled, requestClose]);
@@ -318,16 +233,6 @@
         wrapperClassName
       )
     };
-=======
-      if (event.key === 'Escape' && closeOnEscape && !disabled) {
-        event.preventDefault();
-        event.stopPropagation();
-        onClose?.();
-        return;
-      }
-
-      if (event.key !== 'Tab') return;
->>>>>>> a82b46ff
 
       const focusable = getFocusableElements();
 
@@ -363,22 +268,12 @@
       focusElement(firstFocusable ?? contentRef.current);
     };
 
-<<<<<<< HEAD
     const handleBackdropClick = () => {
       if (!closeOnBackdropClick) return;
       requestClose();
-=======
-    document.addEventListener('keydown', handleKeyDown);
-    document.addEventListener('focusin', handleFocusIn);
-
-    return () => {
-      document.removeEventListener('keydown', handleKeyDown);
-      document.removeEventListener('focusin', handleFocusIn);
->>>>>>> a82b46ff
     };
   }, [open, closeOnEscape, disabled, onClose]);
 
-<<<<<<< HEAD
     const isFullscreen = effectivePlacement === 'fullscreen';
     const Component = (as ?? 'div') as ElementType;
 
@@ -443,11 +338,6 @@
   }
   ) as DynModalComponent
 );
-=======
-  if (!open) {
-    return null;
-  }
->>>>>>> a82b46ff
 
   const handleOverlayMouseDown: React.MouseEventHandler<HTMLDivElement> = (event) => {
     if (!closeOnOverlayClick || disabled) return;
