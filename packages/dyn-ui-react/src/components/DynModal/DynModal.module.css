<<<<<<< HEAD
.wrapper {
  width: 100%;
  pointer-events: none;
}

.container {
  position: relative;
  width: 100%;
  min-height: 100%;
=======
.overlay {
  position: fixed;
  inset: 0;
>>>>>>> ab9788a7
  display: flex;
  align-items: center;
  justify-content: center;
  padding: var(--dyn-space-xl, 2rem);
  background-color: var(--dyn-color-overlay, rgba(15, 23, 42, 0.72));
  backdrop-filter: blur(var(--dyn-overlay-blur, 4px));
  z-index: var(--dyn-z-index-overlay, 999);
}

.content {
  position: relative;
  display: flex;
  flex-direction: column;
  gap: var(--dyn-space-md, 1rem);
  min-width: min(20rem, 100%);
  max-width: min(40rem, 100%);
  max-height: calc(100vh - var(--dyn-space-2xl, 4rem));
  padding: var(--dyn-space-xl, 2rem);
  border-radius: var(--dyn-radius-lg, 1rem);
  box-shadow: var(--dyn-shadow-overlay, 0 24px 48px rgba(15, 23, 42, 0.18));
  background-color: var(--dyn-color-surface, #ffffff);
  color: var(--dyn-color-text-primary, #0f172a);
  overflow: auto;
  outline: none;
}

@media (max-width: 48rem) {
  .overlay {
    padding: var(--dyn-space-lg, 1.5rem);
  }

  .content {
    width: 100%;
    min-width: 0;
    border-radius: var(--dyn-radius-md, 0.75rem);
  }
}

.disabled {
  cursor: not-allowed;
}
<|MERGE_RESOLUTION|>--- conflicted
+++ resolved
@@ -1,4 +1,3 @@
-<<<<<<< HEAD
 .wrapper {
   width: 100%;
   pointer-events: none;
@@ -8,11 +7,6 @@
   position: relative;
   width: 100%;
   min-height: 100%;
-=======
-.overlay {
-  position: fixed;
-  inset: 0;
->>>>>>> ab9788a7
   display: flex;
   align-items: center;
   justify-content: center;
