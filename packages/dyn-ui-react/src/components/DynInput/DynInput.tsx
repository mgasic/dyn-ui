/**
 * DynInput - Advanced input component with validation and masking
 * Part of DYN UI Form Components Group - SCOPE 6
 */

import React, {
  forwardRef,
  useImperativeHandle,
  useRef,
  useState,
  useEffect,
  useMemo,
  useCallback
} from 'react';
import styles from './DynInput.module.css';
import { cn } from '../../utils/classNames';

import type { DynInputProps, DynInputRef, CurrencyInputConfig } from './DynInput.types';
import type { DynCurrencyConfig } from '../../utils/dynFormatters';
import { DynFieldContainer } from '../DynFieldContainer';
import { useDynFieldValidation } from '../../hooks/useDynFieldValidation';
import { useDynMask } from '../../hooks/useDynMask';
import { DynIcon } from '../DynIcon';
// NOTE: DynInput implements its own formatting helpers; do not import formatCurrencyValue
// from utils to avoid name collision with local implementations.

interface ResolvedCurrencyConfig {
  currencyCode: string;
  precision: number;
  thousandSeparator: string;
  decimalSeparator: string;
  showSymbol: boolean;
  symbol: string;
  symbolPosition: 'prefix' | 'suffix';
  autoFormat: boolean;
  symbolSpacing: string;
}

const DEFAULT_CURRENCY_CODE = 'BRL';
const DEFAULT_PRECISION = 2;

const getStyleClass = (className: string): string => styles[className] ?? className;

export const DynInput = forwardRef<DynInputRef, DynInputProps>(
  (
    {
      name,
      id,
      label,
      help,
      helpText,
      placeholder,
      disabled = false,
      readOnly,
      readonly,
      required = false,
      optional = false,
      visible = true,
      value: propValue = '',
      showSpinButtons = false,
      errorMessage,
      validation,
      className,
      type = 'text',
      size = 'medium',
      maxLength,
      minLength,
      mask,
      maskFormatModel = false,
      pattern,
      icon,
      showClearButton,
      showCleanButton,
      step,
      min,
      max,
      currencyConfig,
      onChange,
      onBlur,
      onFocus,
      ...rest
    },
    ref
  ) => {
<<<<<<< HEAD
    const isReadOnly = (readOnly ?? readonly) ?? false;
    const shouldShowClearButton = (showClearButton ?? showCleanButton) ?? false;
    const fieldHelpText = help ?? helpText;
=======
    const { ['aria-describedby']: ariaDescribedBy, ...restProps } = rest;
>>>>>>> 4a36b7f9
    const isCurrencyType = type === 'currency';
    const resolvedCurrencyConfig = useMemo(
      () => resolveCurrencyConfig(currencyConfig, type),
      [currencyConfig, type]
    );

    const [inputValue, setInputValue] = useState<string>(() =>
      initializeInputValue(propValue, type, resolvedCurrencyConfig)
    );
    const [focused, setFocused] = useState(false);
    const inputRef = useRef<HTMLInputElement>(null);
    // generate stable id for the input when not provided
    const generatedIdRef = useRef<string>(`dyn-input-${Math.random().toString(36).slice(2, 9)}`);
    const inputId = id ?? name ?? generatedIdRef.current;

    const { error, validate, clearError: clearValidationError } = useDynFieldValidation({
      value: inputValue,
      required,
      validation,
      customError: errorMessage
    });

    const { maskedValue, unmaskValue, handleMaskedChange } = useDynMask(
      mask,
      inputValue,
      maskFormatModel
    );

    useImperativeHandle(ref, () => ({
      focus: () => inputRef.current?.focus(),
      blur: () => inputRef.current?.blur(),
      validate: () => validate(),
      clear: () => {
        setInputValue('');
        onChange?.('');
        clearValidationError();
      },
      clearError: () => {
        clearValidationError();
      },
      getValue: () => {
        if (isCurrencyType) {
          const numericValue = parseCurrencyLikeValue(inputValue, resolvedCurrencyConfig);
          return numericValue ?? '';
        }
        return mask && !maskFormatModel ? unmaskValue(inputValue) : inputValue;
      },
      setValue: (newValue: string | number | null | undefined) => {
        if (isCurrencyType) {
          const numericValue = parseCurrencyLikeValue(newValue, resolvedCurrencyConfig);
          if (numericValue == null) {
            setInputValue('');
            onChange?.('');
            return;
          }

          const normalizedValue = roundToPrecision(numericValue, resolvedCurrencyConfig.precision);
          const formattedValue = resolvedCurrencyConfig.autoFormat
            ? formatCurrencyValue(normalizedValue, { ...resolvedCurrencyConfig, showSymbol: false })
            : formatPlainCurrencyValue(normalizedValue, resolvedCurrencyConfig);

          setInputValue(formattedValue);
          onChange?.(normalizedValue);
          return;
        }

        const stringValue = newValue == null ? '' : String(newValue);
        setInputValue(stringValue);
        onChange?.(stringValue);
      },
      getElement: () => inputRef.current
    }));

    const mergedCurrencyConfig = useMemo<Required<DynCurrencyConfig> & {
      showCurrencyCode: boolean;
    }>(() => {
      const defaultConfig: Required<DynCurrencyConfig> & {
        showCurrencyCode: boolean;
      } = {
        symbol: 'R$',
        currencyCode: 'BRL',
        showCurrencyCode: false,
        precision: 2,
        decimalSeparator: ',',
        thousandSeparator: '.'
      };

      return {
        ...defaultConfig,
        ...(currencyConfig ?? {})
      };
    }, [currencyConfig]);

    const sanitizeCurrencyValue = useCallback(
      (rawValue: string | number | null | undefined) => {
        if (rawValue == null || rawValue === '') {
          return '';
        }

        const valueAsString = String(rawValue);
        const { decimalSeparator, thousandSeparator, symbol, currencyCode } =
          mergedCurrencyConfig;

        let sanitized = valueAsString.replace(/\s/g, '');

        if (symbol) {
          sanitized = sanitized.replace(new RegExp(escapeRegExp(symbol), 'g'), '');
        }

        if (currencyCode) {
          sanitized = sanitized.replace(new RegExp(escapeRegExp(currencyCode), 'gi'), '');
        }

        const allowedSeparator = decimalSeparator ?? '.';
        sanitized = sanitized.replace(
          new RegExp(`[^0-9${escapeRegExp(allowedSeparator)}\\.\\-]`, 'g'),
          ''
        );

        const dotMatches = sanitized.match(/\./g) ?? [];
        let decimalMarker: string | null = null;

        if (sanitized.includes(allowedSeparator)) {
          decimalMarker = allowedSeparator;
        } else if (sanitized.includes('.')) {
          const digitsAfterLastDot = sanitized.length - sanitized.lastIndexOf('.') - 1;
          if (
            thousandSeparator === '.' &&
            (dotMatches.length > 1 || digitsAfterLastDot === 3)
          ) {
            decimalMarker = null;
          } else {
            decimalMarker = '.';
          }
        }

        if (thousandSeparator && thousandSeparator !== decimalMarker) {
          sanitized = sanitized.replace(new RegExp(escapeRegExp(thousandSeparator), 'g'), '');
        }

        if (decimalMarker) {
          const escapedDecimal = escapeRegExp(decimalMarker);
          const lastDecimalIndex = sanitized.lastIndexOf(decimalMarker);
          if (lastDecimalIndex !== -1) {
            const before = sanitized
              .slice(0, lastDecimalIndex)
              .replace(new RegExp(escapedDecimal, 'g'), '')
              .replace(/\./g, '');
            const after = sanitized
              .slice(lastDecimalIndex + 1)
              .replace(new RegExp(escapedDecimal, 'g'), '')
              .replace(/\./g, '');
            sanitized = `${before}.${after}`;
          }
        }

        sanitized = sanitized.replace(/[^0-9.\-]/g, '');

        const minusIndex = sanitized.indexOf('-');
        if (minusIndex > 0) {
          sanitized = sanitized.replace(/-/g, '');
        } else if (minusIndex === 0) {
          sanitized = `-${sanitized.slice(1).replace(/-/g, '')}`;
        } else {
          sanitized = sanitized.replace(/-/g, '');
        }

        if (sanitized.split('.').length > 2) {
          const [integerPart, ...decimalParts] = sanitized.split('.');
          sanitized = `${integerPart}.${decimalParts.join('')}`;
        }

        return sanitized;
      },
      [mergedCurrencyConfig]
    );

    useEffect(() => {
      if (isCurrencyType) {
        const formattedValue = initializeInputValue(propValue, type, resolvedCurrencyConfig);
        setInputValue(formattedValue);
      } else {
        const stringValue = propValue == null ? '' : String(propValue);
        setInputValue(stringValue);
      }
    }, [propValue, isCurrencyType, type, resolvedCurrencyConfig]);

    const handleCurrencyChange = (rawValue: string) => {
      processCurrencyChange(rawValue, resolvedCurrencyConfig, setInputValue, onChange);
    };

    const handleChange = (e: React.ChangeEvent<HTMLInputElement>) => {
      const newValue = e.target.value;

      if (mask) {
        const processedValue = handleMaskedChange(newValue);
        setInputValue(processedValue);
        onChange?.(maskFormatModel ? processedValue : unmaskValue(processedValue));
      } else if (isCurrencyType) {
        handleCurrencyChange(newValue);
      } else {
        setInputValue(newValue);

        if (type === 'number') {
          if (newValue === '' || newValue === '-' || newValue === '.') {
            onChange?.('');
          } else {
            const numericValue = Number(newValue);
            onChange?.(Number.isNaN(numericValue) ? newValue : numericValue);
          }
        } else {
          onChange?.(newValue);
        }
      }

      clearValidationError();
    };

    const handleStepChange = useCallback(
      (direction: 1 | -1) => {
        if (disabled || isReadOnly) return;

        const stepValue = step ?? 1;
        const currentNumeric = type === 'currency'
          ? (parseCurrencyLikeValue(inputValue, resolvedCurrencyConfig) ?? 0)
          : Number(inputValue || 0);

        const baseValue = Number.isNaN(currentNumeric) ? 0 : currentNumeric;
        let nextValue = baseValue + direction * stepValue;

        if (typeof min === 'number') {
          nextValue = Math.max(nextValue, min);
        }

        if (typeof max === 'number') {
          nextValue = Math.min(nextValue, max);
        }

        const nextValueString = String(nextValue);

        if (type === 'currency') {
          const normalizedNext = roundToPrecision(nextValue, resolvedCurrencyConfig.precision);
          const formatted = resolvedCurrencyConfig.autoFormat
            ? formatCurrencyValue(normalizedNext, { ...resolvedCurrencyConfig, showSymbol: false })
            : formatPlainCurrencyValue(normalizedNext, resolvedCurrencyConfig);
          setInputValue(formatted);
          onChange?.(normalizedNext);
        } else {
          setInputValue(nextValueString);
          onChange?.(type === 'number' ? nextValue : nextValueString);
        }

        clearValidationError();
      },
      [
        clearValidationError,
        disabled,
        inputValue,
        isReadOnly,
        max,
        min,
        onChange,
        resolvedCurrencyConfig,
        step,
        type
      ]
    );

    const handleBlur = (event: React.FocusEvent<HTMLInputElement>) => {
      setFocused(false);
      validate();
      onBlur?.(event);
    };

    const handleFocus = (event: React.FocusEvent<HTMLInputElement>) => {
      setFocused(true);
      clearValidationError();
      onFocus?.(event);
    };

    const handleClean = () => {
      setInputValue('');
      onChange?.('');
      clearValidationError();
      inputRef.current?.focus();
    };

    if (!visible) return null;

    const showSpin = showSpinButtons && (type === 'number' || type === 'currency');

    const inputClasses = cn(
      getStyleClass('dyn-input'),
      getStyleClass(`dyn-input--${size}`),
      focused && getStyleClass('dyn-input--focused'),
      !!error && getStyleClass('dyn-input--error'),
      disabled && getStyleClass('dyn-input--disabled'),
      isReadOnly && getStyleClass('dyn-input--readonly'),
      !!icon && getStyleClass('dyn-input--with-icon'),
      !!(shouldShowClearButton && inputValue && !isReadOnly && !disabled) &&
        getStyleClass('dyn-input--cleanable')
    );

    const displayValue = mask ? maskedValue : inputValue;

    const containerDivClass = cn(
      getStyleClass('dyn-input-container'),
      className,
      type === 'currency' && getStyleClass('dyn-input-container--currency'),
      showSpin && getStyleClass('dyn-input-container--with-spin-buttons')
    );

    return (
      <DynFieldContainer
        label={label}
        helpText={fieldHelpText}
        required={required}
        optional={optional}
        errorText={error}
        className={className}
        htmlFor={inputId}
        id={id}
      >
        <div className={containerDivClass}>
          {type === 'currency' && resolvedCurrencyConfig.symbol && (
            <span className={getStyleClass('dyn-input-currency-symbol')} aria-hidden="true">
              {resolvedCurrencyConfig.symbol}
            </span>
          )}

          {icon && (
            <div className={getStyleClass('dyn-input-icon-container')}>
              <DynIcon icon={icon} />
            </div>
          )}

          <input
            {...restProps}
            ref={inputRef}
            id={inputId}
            name={name}
            type={type === 'number' || isCurrencyType ? 'text' : type}
            className={inputClasses}
            placeholder={placeholder}
            value={displayValue}
            disabled={disabled}
            readOnly={isReadOnly}
            required={required}
            aria-required={required}
            aria-disabled={disabled}
            maxLength={maxLength}
            minLength={minLength}
            pattern={pattern}
            step={type === 'number' ? step : undefined}
            min={type === 'number' ? min : undefined}
            max={type === 'number' ? max : undefined}
            inputMode={type === 'number' || isCurrencyType ? 'decimal' : undefined}
            onChange={handleChange}
            onBlur={handleBlur}
            onFocus={handleFocus}
            aria-invalid={!!error}
<<<<<<< HEAD
            aria-describedby={error ? `${inputId}-error` : undefined}
            {...rest}
=======
            aria-describedby={[ariaDescribedBy, error ? `${name}-error` : undefined]
              .filter(Boolean)
              .join(' ') || undefined}
>>>>>>> 4a36b7f9
          />

          {shouldShowClearButton && inputValue && !isReadOnly && !disabled && (
            <button
              type="button"
              className={getStyleClass('dyn-input-clean-button')}
              onClick={handleClean}
              tabIndex={-1}
              aria-label="Limpar campo"
            >
              <DynIcon icon="dyn-icon-close" />
            </button>
          )}

          {showSpin && (
            <div
              className={getStyleClass('dyn-input-spin-buttons')}
              aria-hidden={disabled || isReadOnly}
            >
              <button
                type="button"
                className={cn(
                  getStyleClass('dyn-input-spin-button'),
                  getStyleClass('dyn-input-spin-button--increment')
                )}
                onClick={() => handleStepChange(1)}
                tabIndex={-1}
                aria-label="Increase value"
                disabled={disabled || isReadOnly}
              >
                ▲
              </button>
              <button
                type="button"
                className={cn(
                  getStyleClass('dyn-input-spin-button'),
                  getStyleClass('dyn-input-spin-button--decrement')
                )}
                onClick={() => handleStepChange(-1)}
                tabIndex={-1}
                aria-label="Decrease value"
                disabled={disabled || isReadOnly}
              >
                ▼
              </button>
            </div>
          )}
        </div>
      </DynFieldContainer>
    );
  }
);

DynInput.displayName = 'DynInput';

export default DynInput;

function resolveCurrencyConfig(
  config: CurrencyInputConfig | undefined,
  type: DynInputProps['type']
): ResolvedCurrencyConfig {
  const precision = Math.max(0, config?.precision ?? DEFAULT_PRECISION);
  const currencyCode = config?.currencyCode ?? DEFAULT_CURRENCY_CODE;

  if (type !== 'currency') {
    return {
      currencyCode,
      precision,
      thousandSeparator: config?.thousandSeparator ?? ',',
      decimalSeparator: config?.decimalSeparator ?? '.',
      showSymbol: config?.showSymbol ?? true,
      symbol: config?.symbol ?? currencyCode,
      symbolPosition: config?.symbolPosition ?? 'prefix',
      autoFormat: config?.autoFormat ?? true,
      symbolSpacing: ' '
    };
  }

  const defaults = deriveCurrencyDefaults(currencyCode, precision);

  return {
    currencyCode,
    precision,
    thousandSeparator: config?.thousandSeparator ?? defaults.group,
    decimalSeparator: config?.decimalSeparator ?? defaults.decimal,
    showSymbol: config?.showSymbol ?? true,
    symbol: config?.symbol ?? defaults.symbol,
    symbolPosition: config?.symbolPosition ?? 'prefix',
    autoFormat: config?.autoFormat ?? true,
    symbolSpacing: defaults.spacing
  };
}

function initializeInputValue(
  value: string | number,
  type: DynInputProps['type'],
  config: ResolvedCurrencyConfig
): string {
  if (type === 'currency') {
    const numericValue = parseCurrencyLikeValue(value, config);
    if (numericValue == null) {
      return typeof value === 'string' ? value : '';
    }

    const normalizedValue = roundToPrecision(numericValue, config.precision);
    // Input should not include the currency symbol (it's rendered separately)
    return config.autoFormat
      ? formatCurrencyValue(normalizedValue, { ...config, showSymbol: false })
      : formatPlainCurrencyValue(normalizedValue, config);
  }

  if (value == null) return '';
  return typeof value === 'string' ? value : String(value);
}

function parseCurrencyLikeValue(
  value: unknown,
  config: ResolvedCurrencyConfig
): number | null {
  if (value == null || value === '') {
    return null;
  }

  if (typeof value === 'number') {
    return Number.isFinite(value) ? value : null;
  }

  if (typeof value === 'string') {
    const sanitized = sanitizeCurrencyInput(value, config);
    if (!/[0-9]/.test(sanitized)) {
      return null;
    }

    const numericValue = Number(sanitized);
    return Number.isNaN(numericValue) ? null : numericValue;
  }

  return null;
}

function processCurrencyChange(
  rawValue: string,
  config: ResolvedCurrencyConfig,
  setValue: (value: string) => void,
  notifyChange?: DynInputProps['onChange']
) {
  const sanitizedValue = sanitizeCurrencyInput(rawValue, config);

  if (!/[0-9]/.test(sanitizedValue)) {
    setValue(rawValue);
    notifyChange?.('');
    return;
  }

  const numericValue = Number(sanitizedValue);

  if (Number.isNaN(numericValue)) {
    setValue(rawValue);
    notifyChange?.(sanitizedValue);
    return;
  }

  const normalizedValue = roundToPrecision(numericValue, config.precision);
  const formattedValue = config.autoFormat
    ? formatCurrencyValue(normalizedValue, { ...config, showSymbol: false })
    : formatPlainCurrencyValue(normalizedValue, config);

  setValue(formattedValue);
  notifyChange?.(normalizedValue);
}

function roundToPrecision(value: number, precision: number): number {
  if (!Number.isFinite(value)) return value;
  return Number(value.toFixed(precision));
}

function formatCurrencyValue(value: number, config: ResolvedCurrencyConfig): string {
  const {
    precision,
    thousandSeparator,
    decimalSeparator,
    showSymbol,
    symbol,
    symbolPosition,
    symbolSpacing,
    currencyCode
  } = config;

  const absoluteValue = Math.abs(value);
  const [integerPartRaw, fractionalPartRaw = ''] = absoluteValue
    .toFixed(precision)
    .split('.');

  const groupedInteger =
    thousandSeparator && thousandSeparator.length > 0
      ? integerPartRaw.replace(/\B(?=(\d{3})+(?!\d))/g, thousandSeparator)
      : integerPartRaw;

  let formatted = groupedInteger;
  if (precision > 0) {
    formatted += `${decimalSeparator}${fractionalPartRaw}`;
  }

  if (showSymbol) {
    const symbolValue = symbol || currencyCode;
    const spacing = symbolSpacing ?? '';

    if (symbolPosition === 'suffix') {
      formatted = `${formatted}${spacing}${symbolValue}`;
    } else {
      formatted = `${symbolValue}${spacing}${formatted}`;
    }
  }

  if (value < 0) {
    formatted = `-${formatted}`;
  }

  return formatted;
}

function formatPlainCurrencyValue(value: number, config: ResolvedCurrencyConfig): string {
  const { precision, decimalSeparator } = config;
  const absoluteValue = Math.abs(value);
  const [integerPart, fractionalPart = ''] = absoluteValue.toFixed(precision).split('.');

  let formatted = integerPart;
  if (precision > 0) {
    formatted += `${decimalSeparator}${fractionalPart}`;
  }

  if (value < 0) {
    formatted = `-${formatted}`;
  }

  return formatted;
}

function sanitizeCurrencyInput(value: string, config: ResolvedCurrencyConfig): string {
  if (!value) return '';

  let normalized = value;

  if (config.thousandSeparator) {
    normalized = normalized.replace(new RegExp(escapeRegExp(config.thousandSeparator), 'g'), '');
  }

  if (config.symbolSpacing) {
    normalized = normalized.replace(new RegExp(escapeRegExp(config.symbolSpacing), 'g'), '');
  }

  if (config.symbol) {
    normalized = normalized.replace(new RegExp(escapeRegExp(config.symbol), 'g'), '');
  }

  if (config.currencyCode) {
    normalized = normalized.replace(new RegExp(escapeRegExp(config.currencyCode), 'gi'), '');
  }

  normalized = normalized.replace(/\s+/g, '');

  if (config.decimalSeparator && config.decimalSeparator !== '.') {
    normalized = normalized.replace(new RegExp(escapeRegExp(config.decimalSeparator), 'g'), '.');
  }

  normalized = normalized.replace(/[^0-9.-]/g, '');

  const hasNegative = normalized.includes('-');
  normalized = normalized.replace(/-/g, '');
  if (hasNegative) {
    normalized = normalized.length > 0 ? `-${normalized}` : '-';
  }

  const firstDecimalIndex = normalized.indexOf('.');
  if (firstDecimalIndex !== -1) {
    const before = normalized.slice(0, firstDecimalIndex + 1);
    const after = normalized.slice(firstDecimalIndex + 1).replace(/\./g, '');
    normalized = before + after;
  }

  return normalized;
}

function deriveCurrencyDefaults(currencyCode: string, precision: number) {
  try {
    const formatter = new Intl.NumberFormat(undefined, {
      style: 'currency',
      currency: currencyCode,
      minimumFractionDigits: precision,
      maximumFractionDigits: precision
    });
    const parts = formatter.formatToParts(1234567.89);
    const group = parts.find((part) => part.type === 'group')?.value ?? ',';
    const decimal = parts.find((part) => part.type === 'decimal')?.value ?? '.';
    const symbol = parts.find((part) => part.type === 'currency')?.value ?? currencyCode;

    let spacing = '';
    const currencyIndex = parts.findIndex((part) => part.type === 'currency');
    if (currencyIndex !== -1) {
      const nextPart = parts[currencyIndex + 1];
      const previousPart = parts[currencyIndex - 1];
      if (nextPart?.type === 'literal') {
        spacing = nextPart.value;
      } else if (previousPart?.type === 'literal') {
        spacing = previousPart.value;
      }
    }

    return { group, decimal, symbol, spacing };
  } catch (error) {
    return { group: ',', decimal: '.', symbol: currencyCode, spacing: ' ' };
  }
}

function escapeRegExp(value: string): string {
  return value.replace(/[.*+?^${}()|[\]\\]/g, '\\$&');
}<|MERGE_RESOLUTION|>--- conflicted
+++ resolved
@@ -82,13 +82,9 @@
     },
     ref
   ) => {
-<<<<<<< HEAD
     const isReadOnly = (readOnly ?? readonly) ?? false;
     const shouldShowClearButton = (showClearButton ?? showCleanButton) ?? false;
     const fieldHelpText = help ?? helpText;
-=======
-    const { ['aria-describedby']: ariaDescribedBy, ...restProps } = rest;
->>>>>>> 4a36b7f9
     const isCurrencyType = type === 'currency';
     const resolvedCurrencyConfig = useMemo(
       () => resolveCurrencyConfig(currencyConfig, type),
@@ -450,14 +446,8 @@
             onBlur={handleBlur}
             onFocus={handleFocus}
             aria-invalid={!!error}
-<<<<<<< HEAD
             aria-describedby={error ? `${inputId}-error` : undefined}
             {...rest}
-=======
-            aria-describedby={[ariaDescribedBy, error ? `${name}-error` : undefined]
-              .filter(Boolean)
-              .join(' ') || undefined}
->>>>>>> 4a36b7f9
           />
 
           {shouldShowClearButton && inputValue && !isReadOnly && !disabled && (
