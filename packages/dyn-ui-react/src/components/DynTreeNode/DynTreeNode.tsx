--- conflicted
+++ resolved
@@ -1,6 +1,5 @@
 import React, { forwardRef } from 'react';
 import classNames from 'classnames';
-<<<<<<< HEAD
 import type { DynTreeNodeComponent, DynTreeNodeProps, DynTreeNodeSpacing } from './DynTreeNode.types';
 import { tokens } from '../../tokens';
 import styles from './DynTreeNode.module.css';
@@ -21,119 +20,6 @@
 
 const resolveSpacing = (value?: DynTreeNodeSpacing) => {
   if (value === undefined || value === null) return undefined;
-=======
-import type {
-  DynTreeNodeComponent,
-  DynTreeNodeProps,
-  DynTreeNodeResponsiveSpacingValue,
-  DynTreeNodeSpacingPrimitive,
-} from './DynTreeNode.types';
-import styles from './DynTreeNode.module.css';
-
-const SPACING_PROP_NAMES = [
-  'padding',
-  'p',
-  'px',
-  'py',
-  'pt',
-  'pr',
-  'pb',
-  'pl',
-  'margin',
-  'm',
-  'mx',
-  'my',
-  'mt',
-  'mr',
-  'mb',
-  'ml',
-  'gap',
-  'rowGap',
-  'columnGap',
-] as const;
-
-type SpacingPropName = (typeof SPACING_PROP_NAMES)[number];
-
-type SpacingSlot =
-  | 'padding'
-  | 'padding-x'
-  | 'padding-y'
-  | 'padding-top'
-  | 'padding-right'
-  | 'padding-bottom'
-  | 'padding-left'
-  | 'margin'
-  | 'margin-x'
-  | 'margin-y'
-  | 'margin-top'
-  | 'margin-right'
-  | 'margin-bottom'
-  | 'margin-left'
-  | 'gap'
-  | 'row-gap'
-  | 'column-gap';
-
-const PROP_TO_SLOT: Record<SpacingPropName, SpacingSlot> = {
-  padding: 'padding',
-  p: 'padding',
-  px: 'padding-x',
-  py: 'padding-y',
-  pt: 'padding-top',
-  pr: 'padding-right',
-  pb: 'padding-bottom',
-  pl: 'padding-left',
-  margin: 'margin',
-  m: 'margin',
-  mx: 'margin-x',
-  my: 'margin-y',
-  mt: 'margin-top',
-  mr: 'margin-right',
-  mb: 'margin-bottom',
-  ml: 'margin-left',
-  gap: 'gap',
-  rowGap: 'row-gap',
-  columnGap: 'column-gap',
-};
-
-const MARGIN_SLOTS = new Set<SpacingSlot>([
-  'margin',
-  'margin-x',
-  'margin-y',
-  'margin-top',
-  'margin-right',
-  'margin-bottom',
-  'margin-left',
-]);
-
-const RESPONSIVE_BREAKPOINTS = ['sm', 'md', 'lg', 'xl'] as const;
-
-type Breakpoint = (typeof RESPONSIVE_BREAKPOINTS)[number];
-
-const SPACING_TOKENS: Record<string, string> = {
-  '0': '0',
-  xs: '0.25rem',
-  sm: '0.5rem',
-  md: '1rem',
-  lg: '1.5rem',
-  xl: '2rem',
-  '2xl': '3rem',
-};
-
-const toDesignTokenValue = (token: string) => {
-  if (token === '0') return '0';
-  const fallback = SPACING_TOKENS[token];
-  return `var(--dyn-spacing-${token}, var(--spacing-${token}, ${fallback ?? token}))`;
-};
-
-const normalizeSpacingPrimitive = (
-  value: DynTreeNodeSpacingPrimitive | undefined,
-  { allowAuto }: { allowAuto: boolean }
-): string | undefined => {
-  if (value === undefined || value === null) {
-    return undefined;
-  }
-
->>>>>>> 6c954e5b
   if (typeof value === 'number') {
     if (!Number.isFinite(value)) return undefined;
     return value === 0 ? '0px' : `${value}px`;
@@ -141,27 +27,11 @@
 
   const trimmed = String(value).trim();
   if (!trimmed) return undefined;
-<<<<<<< HEAD
   if (trimmed === 'auto') return 'auto';
   if (trimmed === '0' || trimmed.toLowerCase() === 'none') return '0';
   if (hasSpacingToken(trimmed)) {
     return toSpacingVar(trimmed);
   }
-=======
-
-  const lower = trimmed.toLowerCase();
-
-  if (lower === 'none') return '0';
-  if (lower === '0') return '0';
-  if (lower === 'auto') {
-    return allowAuto ? 'auto' : trimmed;
-  }
-
-  if (SPACING_TOKENS[lower]) {
-    return toDesignTokenValue(lower);
-  }
-
->>>>>>> 6c954e5b
   return trimmed;
 };
 
