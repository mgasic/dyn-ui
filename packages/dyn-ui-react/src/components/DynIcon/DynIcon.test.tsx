import { fireEvent, render, screen } from '@testing-library/react';
import type { ComponentProps, ReactNode } from 'react';
import { describe, it, expect, vi } from 'vitest';
import DynIcon from './DynIcon';
import { IconDictionaryProvider } from '../../providers/IconDictionaryProvider';
import styles from './DynIcon.module.css';

const renderIcon = (
  icon: ReactNode,
  props: Partial<ComponentProps<typeof DynIcon>> = {},
  customDictionary?: Record<string, string>
) => {
  return render(
    <IconDictionaryProvider customDictionary={customDictionary}>
      <DynIcon icon={icon as string | ReactNode} data-testid="dyn-icon" {...props} />
    </IconDictionaryProvider>
  );
};

describe('DynIcon', () => {
  it('applies dictionary classes when icon key exists', () => {
    renderIcon('ok');

    const icon = screen.getByTestId('dyn-icon');
    expect(icon.className).toContain('dyn-icon');
    expect(icon.className).toContain('dyn-icon-ok');
  });

  it('uses custom dictionary entries when provided', () => {
    renderIcon('custom', {}, { custom: 'my-custom-icon' });

    const icon = screen.getByTestId('dyn-icon');
    expect(icon.className).toContain('my-custom-icon');
  });

  it('renders registry SVG icons when available', () => {
    renderIcon('check');

    const icon = screen.getByTestId('dyn-icon');
    const svg = icon.querySelector('svg');
    expect(svg).toBeInTheDocument();
  });

  it('renders custom React node icons', () => {
    renderIcon(<span data-testid="custom-icon">R</span>);

    expect(screen.getByTestId('custom-icon')).toBeInTheDocument();
  });

  it('applies raw class when icon cannot be resolved', () => {
    renderIcon('unknown-icon');

    const icon = screen.getByTestId('dyn-icon');
    expect(icon.className).toContain('unknown-icon');
  });

  it('supports FontAwesome class icons', () => {
    renderIcon('fa-solid fa-user');

    const icon = screen.getByTestId('dyn-icon');
    expect(icon.className).toContain('fa-solid');
    expect(icon.className).toContain('fa-user');
    expect(icon.className).toContain('dyn-fonts-icon');
  });

  it('applies tone classes for semantic colors', () => {
    renderIcon('ok', { tone: 'success' });

    const icon = screen.getByTestId('dyn-icon');
<<<<<<< HEAD
    expect(icon).toHaveClass(styles.success!);
=======
    expect(icon).toHaveClass(styles.success);
>>>>>>> ba1de429
  });

  it('applies predefined size classes', () => {
    renderIcon('ok', { size: 'large' });

    const icon = screen.getByTestId('dyn-icon');
<<<<<<< HEAD
    expect(icon).toHaveClass(styles['dyn-icon-size-large']!);
=======
    expect(icon).toHaveClass(styles['dyn-icon-size-large']);
>>>>>>> ba1de429
  });

  it('applies inline styles for numeric sizes', () => {
    renderIcon('ok', { size: 32 });

    const icon = screen.getByTestId('dyn-icon');
    expect(icon.style.width).toBe('32px');
    expect(icon.style.height).toBe('32px');
  });

  it('applies spinning class when spin is true', () => {
    renderIcon('ok', { spin: true });

    const icon = screen.getByTestId('dyn-icon');
<<<<<<< HEAD
    expect(icon).toHaveClass(styles.spinning!);
=======
    expect(icon).toHaveClass(styles.spinning);
>>>>>>> ba1de429
  });

  it('handles click interactions when onClick is provided', () => {
    const handleClick = vi.fn();
    renderIcon('ok', { onClick: handleClick });

    const icon = screen.getByTestId('dyn-icon');
    fireEvent.click(icon);

    expect(handleClick).toHaveBeenCalledTimes(1);
    expect(icon).toHaveAttribute('role', 'button');
    expect(icon.tabIndex).toBe(0);
  });

  it('prevents clicks when disabled', () => {
    const handleClick = vi.fn();
    renderIcon('ok', { onClick: handleClick, disabled: true });

    const icon = screen.getByTestId('dyn-icon');
    fireEvent.click(icon);

    expect(handleClick).not.toHaveBeenCalled();
    expect(icon).toHaveAttribute('aria-disabled', 'true');
  });

  it('sets aria-hidden by default for decorative icons', () => {
    renderIcon('ok');

    const icon = screen.getByTestId('dyn-icon');
    expect(icon).toHaveAttribute('aria-hidden', 'true');
  });

  it('allows overriding aria attributes', () => {
    renderIcon('ok', { 'aria-label': 'Status OK' });

    const icon = screen.getByTestId('dyn-icon');
    expect(icon).not.toHaveAttribute('aria-hidden');
    expect(icon).toHaveAttribute('aria-label', 'Status OK');
  });
<<<<<<< HEAD

  it('renders children when icon is omitted', () => {
    render(
      <IconDictionaryProvider>
        <DynIcon data-testid="dyn-icon">Fallback</DynIcon>
      </IconDictionaryProvider>
    );

    const icon = screen.getByTestId('dyn-icon');
    expect(icon).toHaveTextContent('Fallback');
  });
=======
>>>>>>> ba1de429
});<|MERGE_RESOLUTION|>--- conflicted
+++ resolved
@@ -67,22 +67,14 @@
     renderIcon('ok', { tone: 'success' });
 
     const icon = screen.getByTestId('dyn-icon');
-<<<<<<< HEAD
-    expect(icon).toHaveClass(styles.success!);
-=======
     expect(icon).toHaveClass(styles.success);
->>>>>>> ba1de429
   });
 
   it('applies predefined size classes', () => {
     renderIcon('ok', { size: 'large' });
 
     const icon = screen.getByTestId('dyn-icon');
-<<<<<<< HEAD
-    expect(icon).toHaveClass(styles['dyn-icon-size-large']!);
-=======
     expect(icon).toHaveClass(styles['dyn-icon-size-large']);
->>>>>>> ba1de429
   });
 
   it('applies inline styles for numeric sizes', () => {
@@ -97,11 +89,7 @@
     renderIcon('ok', { spin: true });
 
     const icon = screen.getByTestId('dyn-icon');
-<<<<<<< HEAD
-    expect(icon).toHaveClass(styles.spinning!);
-=======
     expect(icon).toHaveClass(styles.spinning);
->>>>>>> ba1de429
   });
 
   it('handles click interactions when onClick is provided', () => {
@@ -141,18 +129,4 @@
     expect(icon).not.toHaveAttribute('aria-hidden');
     expect(icon).toHaveAttribute('aria-label', 'Status OK');
   });
-<<<<<<< HEAD
-
-  it('renders children when icon is omitted', () => {
-    render(
-      <IconDictionaryProvider>
-        <DynIcon data-testid="dyn-icon">Fallback</DynIcon>
-      </IconDictionaryProvider>
-    );
-
-    const icon = screen.getByTestId('dyn-icon');
-    expect(icon).toHaveTextContent('Fallback');
-  });
-=======
->>>>>>> ba1de429
 });