--- conflicted
+++ resolved
@@ -2,16 +2,12 @@
 import { cn } from '../../utils/classNames';
 import { generateId } from '../../utils/accessibility';
 import styles from './DynListView.module.css';
-<<<<<<< HEAD
 import type {
   DynListViewProps,
   ListViewItem,
   ListAction,
   DynListViewItemRenderContext,
 } from './DynListView.types';
-=======
-import type { DynListViewProps, DynListViewRef, ListViewItem, ListAction } from './DynListView.types';
->>>>>>> 87365331
 
 const getStyleClass = (n: string) => (styles as Record<string, string>)[n] || '';
 
@@ -406,7 +402,6 @@
           const labelId = `${itemIds[i]}-label`;
           const descriptionId = desc ? `${itemIds[i]}-description` : undefined;
           const usesDefaultRenderer = !renderItem;
-<<<<<<< HEAD
           let optionLabelledBy = usesDefaultRenderer ? labelId : undefined;
           let optionDescribedBy = usesDefaultRenderer && desc ? descriptionId : undefined;
           const isExpandable = complex;
@@ -562,15 +557,6 @@
           }
           const renderSeparateExpandControl =
             isExpandable && !usesDefaultRenderer && !customHandledExpansion;
-=======
-          const optionLabelledBy = usesDefaultRenderer ? labelId : undefined;
-          const optionDescribedBy = usesDefaultRenderer && desc ? descriptionId : undefined;
-          const isExpandable = complex;
-          const usesTitleAsExpandTrigger = isExpandable && usesDefaultRenderer;
-          const renderSeparateExpandControl = isExpandable && !usesDefaultRenderer;
-          const isExpanded = !!expanded[key];
-          const hasActions = actions && actions.length > 0;
->>>>>>> 87365331
           const shouldRenderControls = hasActions || renderSeparateExpandControl;
 
           return (
@@ -605,7 +591,6 @@
                   />
                 )}
 
-<<<<<<< HEAD
                 <div className={getStyleClass('option__content')}>{content}</div>
               </div>
 
@@ -638,14 +623,6 @@
                   {hasActions && (
                     <div className={getStyleClass('option__actions')}>
                       {actions.map((action) => (
-=======
-                <div className={getStyleClass('option__content')}>
-                  {renderItem ? (
-                    renderItem(item, i)
-                  ) : (
-                    <>
-                      {usesTitleAsExpandTrigger ? (
->>>>>>> 87365331
                         <button
                           key={action.key}
                           type="button"
@@ -662,56 +639,6 @@
                     </div>
                   )}
                 </div>
-<<<<<<< HEAD
-=======
-              </div>
-
-              {shouldRenderControls && (
-                <div
-                  className={getStyleClass('option__controls')}
-                  onClick={(e) => e.stopPropagation()}
-                >
-                  {renderSeparateExpandControl && (
-                    <button
-                      type="button"
-                      aria-expanded={isExpanded}
-                      aria-label={`${isExpanded ? 'Collapse' : 'Expand'} details for ${title}`}
-                      className={cn(
-                        getStyleClass('actionButton'),
-                        getStyleClass('actionButtonDefault'),
-                        getStyleClass('option__expandButton')
-                      )}
-                      onClick={(event) => {
-                        event.stopPropagation();
-                        toggleItemExpansion(key);
-                      }}
-                    >
-                      <span aria-hidden="true" className={getStyleClass('option__expandButtonIcon')}>
-                        {isExpanded ? '▴' : '▾'}
-                      </span>
-                    </button>
-                  )}
-
-                  {hasActions && (
-                    <div className={getStyleClass('option__actions')}>
-                      {actions.map((action) => (
-                        <button
-                          key={action.key}
-                          type="button"
-                          className={cn(
-                            getStyleClass('actionButton'),
-                            getActionButtonVariantClass(action.type)
-                          )}
-                          onClick={() => action.onClick(item, i)}
-                          title={action.title}
-                        >
-                          {action.title}
-                        </button>
-                      ))}
-                    </div>
-                  )}
-                </div>
->>>>>>> 87365331
               )}
 
               {isExpanded && (
