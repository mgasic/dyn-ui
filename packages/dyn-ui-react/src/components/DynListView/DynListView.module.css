--- conflicted
+++ resolved
@@ -366,15 +366,7 @@
     justify-content: flex-end;
   }
 
-<<<<<<< HEAD
   .actionButton,
-=======
-  .option__controls {
-    justify-content: flex-end;
-    width: 100%;
-  }
-
->>>>>>> 98172b68
   .action-button,
   :global(.dyn-list-view__action-button) {
     flex: 1;
