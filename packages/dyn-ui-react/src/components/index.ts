--- conflicted
+++ resolved
@@ -20,11 +20,7 @@
 export { DynLabel } from './DynLabel';
 export { DynListView } from './DynListView';
 export { DynMenu } from './DynMenu';
-<<<<<<< HEAD
 export { DynModal } from './DynModal';
-=======
-export { DynMenuItem } from './DynMenuItem';
->>>>>>> 6659ab71
 export { DynPage } from './DynPage';
 export { DynSelect } from './DynSelect';
 export { DynSelectOption } from './DynSelectOption';
@@ -64,11 +60,7 @@
 export type * from './DynLabel';
 export type * from './DynListView';
 export type * from './DynMenu';
-<<<<<<< HEAD
 export type * from './DynModal';
-=======
-export type * from './DynMenuItem';
->>>>>>> 6659ab71
 export type * from './DynPage';
 export type * from './DynSelect';
 export type * from './DynSelectOption';
