--- conflicted
+++ resolved
@@ -84,7 +84,6 @@
   DynGridPagination,
   DynGridSelectable,
   DynGridSortDirection,
-<<<<<<< HEAD
 } from './DynGrid';
 export { DYN_GRID_DEFAULT_PROPS } from './DynGrid';
 
@@ -183,8 +182,4 @@
 
 // ===== UTILITY EXPORTS =====
 export { classNames, createClassNameGenerator, combineClasses } from '../utils/classNames';
-export { generateInitials, formatBadgeValue, isThemeColor, processIconString } from '../utils/dynFormatters';
-=======
-} from './DynGrid/DynGrid.types';
-export { DYN_GRID_DEFAULT_PROPS } from './DynGrid/DynGrid.types';
->>>>>>> ddbcc707
+export { generateInitials, formatBadgeValue, isThemeColor, processIconString } from '../utils/dynFormatters';