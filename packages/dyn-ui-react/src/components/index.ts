--- conflicted
+++ resolved
@@ -20,11 +20,7 @@
 export { DynLabel } from './DynLabel';
 export { DynListView } from './DynListView';
 export { DynMenu } from './DynMenu';
-<<<<<<< HEAD
 export { DynMenuTrigger } from './DynMenuTrigger';
-=======
-export { DynModal } from './DynModal';
->>>>>>> 96d5eb7c
 export { DynPage } from './DynPage';
 export { DynSelect } from './DynSelect';
 export { DynSelectOption } from './DynSelectOption';
@@ -64,11 +60,7 @@
 export type * from './DynLabel';
 export type * from './DynListView';
 export type * from './DynMenu';
-<<<<<<< HEAD
 export type * from './DynMenuTrigger';
-=======
-export type * from './DynModal';
->>>>>>> 96d5eb7c
 export type * from './DynPage';
 export type * from './DynSelect';
 export type * from './DynSelectOption';
