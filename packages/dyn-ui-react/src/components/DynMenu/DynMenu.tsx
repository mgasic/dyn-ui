<<<<<<< HEAD
import React, {
  useCallback,
  useEffect,
  useMemo,
  useRef,
  useState
} from 'react';
=======
import React, { useCallback, useEffect, useMemo, useRef, useState } from 'react';
>>>>>>> dc1bb1a5
import { cn } from '../../utils/classNames';
import { generateId } from '../../utils/accessibility';
import styles from './DynMenu.module.css';
import type { DynMenuProps, DynMenuItem } from './DynMenu.types';

const getStyleClass = (n: string) => (styles as Record<string, string>)[n] || '';

export const DynMenu: React.FC<DynMenuProps> = ({
  items,
  menus,
  orientation = 'horizontal',
  className,
  id,
  'aria-label': ariaLabel,
  'aria-labelledby': ariaLabelledBy,
  'data-testid': dataTestId,
  onAction,
  ...rest
}) => {
  const [internalId] = useState(() => id || generateId('menu'));
  const resolvedItems = useMemo<DynMenuItem[]>(
    () => (items && items.length ? items : menus ?? []),
    [items, menus]
  );
  const isHorizontal = orientation === 'horizontal';
  const [openIndex, setOpenIndex] = useState<number | null>(null);
  const [submenuFocusIndex, setSubmenuFocusIndex] = useState<Record<number, number>>({});
  const firstEnabledIndex = useMemo(
    () => resolvedItems.findIndex((item) => !item.disabled),
    [resolvedItems]
  );
  const lastEnabledIndex = useMemo(() => {
    for (let i = resolvedItems.length - 1; i >= 0; i -= 1) {
      if (!resolvedItems[i]?.disabled) return i;
    }
    return -1;
  }, [resolvedItems]);
  const [focusIndex, setFocusIndex] = useState<number>(() =>
    firstEnabledIndex >= 0 ? firstEnabledIndex : -1
  );
  const [subFocusIndex, setSubFocusIndex] = useState<Record<number, number>>({});

  const menubarRef = useRef<HTMLDivElement | null>(null);
  const itemRefs = useRef<Array<HTMLButtonElement | null>>([]);
<<<<<<< HEAD
  const submenuItemRefs = useRef<Array<Array<HTMLButtonElement | null>>>([]);
=======
  const submenuRefs = useRef<Array<HTMLDivElement | null>>([]);
  const ignoreClickRef = useRef<number | null>(null);
>>>>>>> dc1bb1a5

  useEffect(() => {
    if (focusIndex >= 0 && openIndex !== focusIndex) {
      itemRefs.current[focusIndex]?.focus();
    }
  }, [focusIndex, openIndex]);

  useEffect(() => {
    if (focusIndex === -1 && firstEnabledIndex >= 0) {
      setFocusIndex(firstEnabledIndex);
    }
  }, [firstEnabledIndex, focusIndex]);

  const closeAll = useCallback(() => {
    setOpenIndex(null);
  }, []);

  useEffect(() => {
    if (openIndex === null) {
      setSubFocusIndex({});
      ignoreClickRef.current = null;
      return;
    }

    const item = resolvedItems[openIndex];
    const subItems = (item?.children ?? item?.subItems ?? []) as DynMenuItem[];
    const firstEnabledSubIndex = subItems.findIndex((sub) => !sub.disabled);
    setSubFocusIndex(() =>
      firstEnabledSubIndex >= 0 ? { [openIndex]: firstEnabledSubIndex } : {}
    );

    const focusSubmenu = () => {
      submenuRefs.current[openIndex]?.focus();
    };

    if (typeof window !== 'undefined' && 'requestAnimationFrame' in window) {
      window.requestAnimationFrame(focusSubmenu);
    } else {
      focusSubmenu();
    }
  }, [openIndex, resolvedItems]);

  useEffect(() => {
    const handlePointer = (event: MouseEvent | TouchEvent) => {
      if (openIndex === null) return;
      const target = event.target as Node | null;
      if (target && menubarRef.current?.contains(target)) return;
      closeAll();
    };

    const handleFocusIn = (event: FocusEvent) => {
      if (openIndex === null) return;
      const target = event.target as Node | null;
      if (target && menubarRef.current?.contains(target)) return;
      closeAll();
    };

    document.addEventListener('mousedown', handlePointer);
    document.addEventListener('touchstart', handlePointer);
    document.addEventListener('focusin', handleFocusIn);

    return () => {
      document.removeEventListener('mousedown', handlePointer);
      document.removeEventListener('touchstart', handlePointer);
      document.removeEventListener('focusin', handleFocusIn);
    };
  }, [closeAll, openIndex]);

  const visibleMenuCount = useMemo(() => resolvedItems.length, [resolvedItems]);

  const moveFocus = (delta: number) => {
    if (!visibleMenuCount || firstEnabledIndex === -1) return;
    setFocusIndex((prev) => {
      const start = prev >= 0 ? prev : firstEnabledIndex;
      let next = start;
      for (let i = 0; i < visibleMenuCount; i += 1) {
        next = (next + delta + visibleMenuCount) % visibleMenuCount;
        if (!resolvedItems[next]?.disabled) {
          return next;
        }
      }
      return start;
    });
  };

<<<<<<< HEAD
  const closeAll = useCallback(() => {
    setOpenIndex(null);
    setSubmenuFocusIndex({});
  }, []);

  useEffect(() => {
    if (openIndex === null) return;

    const handlePointerDown = (event: MouseEvent | TouchEvent) => {
      const target = event.target as Node | null;
      if (target && menubarRef.current?.contains(target)) return;
      closeAll();
    };

    const handleFocusIn = (event: FocusEvent) => {
      const target = event.target as Node | null;
      if (target && menubarRef.current?.contains(target)) return;
      closeAll();
    };

    document.addEventListener('mousedown', handlePointerDown);
    document.addEventListener('touchstart', handlePointerDown);
    document.addEventListener('focusin', handleFocusIn);

    return () => {
      document.removeEventListener('mousedown', handlePointerDown);
      document.removeEventListener('touchstart', handlePointerDown);
      document.removeEventListener('focusin', handleFocusIn);
    };
  }, [closeAll, openIndex]);

  const focusSubmenuItem = useCallback((menuIdx: number, subIdx: number) => {
    const button = submenuItemRefs.current[menuIdx]?.[subIdx];
    if (button) {
      button.focus();
    }
  }, []);

  useEffect(() => {
    if (openIndex === null) return;

    const childItems =
      resolvedItems[openIndex]?.children ?? resolvedItems[openIndex]?.subItems ?? [];

    if (!childItems.length) return;

    const firstEnabled = childItems.findIndex((child) => !child.disabled);
    setSubmenuFocusIndex((prev) => ({
      ...prev,
      [openIndex]: firstEnabled
    }));

    if (firstEnabled >= 0) {
      // Defer focusing until refs have been updated in the DOM
      const focusTask = () => {
        focusSubmenuItem(openIndex, firstEnabled);
      };
      if (typeof window !== 'undefined' && typeof window.requestAnimationFrame === 'function') {
        window.requestAnimationFrame(focusTask);
      } else {
        setTimeout(focusTask, 0);
      }
    }
  }, [focusSubmenuItem, openIndex, resolvedItems]);

  const updateSubmenuFocus = useCallback(
    (menuIdx: number, nextIdx: number) => {
      setSubmenuFocusIndex((prev) => ({
        ...prev,
        [menuIdx]: nextIdx
      }));
      if (nextIdx >= 0) {
        focusSubmenuItem(menuIdx, nextIdx);
      }
    },
    [focusSubmenuItem]
  );

=======
>>>>>>> dc1bb1a5
  const onMenubarKeyDown = (e: React.KeyboardEvent<HTMLDivElement>) => {
    const horizontal = isHorizontal;
    switch (e.key) {
      case 'ArrowRight':
        if (horizontal) {
          e.preventDefault();
          moveFocus(1);
        }
        break;
      case 'ArrowLeft':
        if (horizontal) {
          e.preventDefault();
          moveFocus(-1);
        }
        break;
      case 'ArrowDown':
        if (!horizontal) {
          e.preventDefault();
          moveFocus(1);
        } else {
          e.preventDefault();
          if (focusIndex >= 0) {
            setOpenIndex(focusIndex);
          }
        }
        break;
      case 'ArrowUp': if (!horizontal) { e.preventDefault(); moveFocus(-1); } break;
      case 'Home':
        if (firstEnabledIndex !== -1) {
          e.preventDefault();
          setFocusIndex(firstEnabledIndex);
        }
        break;
      case 'End':
        if (lastEnabledIndex !== -1) {
          e.preventDefault();
          setFocusIndex(lastEnabledIndex);
        }
        break;
      case 'Enter':
      case ' ': {
        e.preventDefault();
        if (focusIndex >= 0 && !resolvedItems[focusIndex]?.disabled) {
          setOpenIndex((prev) => (prev === focusIndex ? null : focusIndex));
        }
        break;
      }
      case 'Escape':
        if (openIndex !== null) { e.preventDefault(); closeAll(); }
        break;
    }
  };

  const findNextEnabledSubIndex = (
    items: DynMenuItem[],
    start: number,
    delta: number
  ) => {
    if (!items.length) return -1;
    let next = start;
    for (let i = 0; i < items.length; i += 1) {
      next = (next + delta + items.length) % items.length;
      if (!items[next]?.disabled) {
        return next;
      }
    }
    return start;
  };

  const handleItemClick = (index: number) => {
    if (resolvedItems[index]?.disabled) return;
    if (ignoreClickRef.current !== null) {
      if (ignoreClickRef.current === index) {
        ignoreClickRef.current = null;
        return;
      }
      ignoreClickRef.current = null;
    }
    setOpenIndex((prev) => (prev === index ? null : index));
    setFocusIndex(index);
  };

  const onSubItemClick = (action: string | (() => void) | undefined) => {
    if (typeof action === 'string') {
      onAction?.(action);
    } else if (typeof action === 'function') {
      try {
        action();
      } catch {
        // ignore errors from provided callback
      }
    }
    closeAll();
  };

  const onSubmenuKeyDown = (
    menuIdx: number,
    childItems: DynMenuItem[]
  ) => (e: React.KeyboardEvent<HTMLDivElement>) => {
    const visibleCount = childItems.length;
    if (!visibleCount) return;

    const findNextEnabled = (start: number, delta: number) => {
      if (!visibleCount) return -1;
      let next = start;
      for (let i = 0; i < visibleCount; i += 1) {
        next = (next + delta + visibleCount) % visibleCount;
        if (!childItems[next]?.disabled) {
          return next;
        }
      }
      return start;
    };

    const current = submenuFocusIndex[menuIdx] ?? -1;

    switch (e.key) {
      case 'ArrowDown': {
        e.preventDefault();
        e.stopPropagation();
        const startIndex = current >= 0 ? current : findNextEnabled(-1, 1);
        if (startIndex === -1) return;
        const nextIdx = findNextEnabled(startIndex, 1);
        updateSubmenuFocus(menuIdx, nextIdx);
        break;
      }
      case 'ArrowUp': {
        e.preventDefault();
        e.stopPropagation();
        const startIndex = current >= 0 ? current : findNextEnabled(1, -1);
        if (startIndex === -1) return;
        const nextIdx = findNextEnabled(startIndex, -1);
        updateSubmenuFocus(menuIdx, nextIdx);
        break;
      }
      case 'Home': {
        e.preventDefault();
        e.stopPropagation();
        const firstEnabledSub = findNextEnabled(-1, 1);
        updateSubmenuFocus(menuIdx, firstEnabledSub);
        break;
      }
      case 'End': {
        e.preventDefault();
        e.stopPropagation();
        const lastEnabledSub = findNextEnabled(0, -1);
        updateSubmenuFocus(menuIdx, lastEnabledSub);
        break;
      }
      case 'Enter':
      case ' ': {
        e.preventDefault();
        e.stopPropagation();
        if (current >= 0) {
          const currentItem = childItems[current];
          if (!currentItem?.disabled) {
            onSubItemClick(currentItem?.action);
          }
        }
        break;
      }
      case 'Escape':
      case 'ArrowLeft': {
        e.preventDefault();
        e.stopPropagation();
        closeAll();
        itemRefs.current[menuIdx]?.focus();
        break;
      }
      case 'ArrowRight': {
        if (isHorizontal) {
          e.preventDefault();
          e.stopPropagation();
          closeAll();
          moveFocus(1);
        }
        break;
      }
      default:
        break;
    }
  };

  return (
    <div
      id={internalId}
      role="menubar"
      aria-label={ariaLabel}
      aria-labelledby={ariaLabelledBy}
      aria-orientation={orientation}
      className={cn(
        getStyleClass('menubar'),
        getStyleClass(`menubar--${orientation}`),
        'dyn-menu',
        `dyn-menu--${orientation}`,
        className
      )}
      data-testid={dataTestId || 'dyn-menu'}
      ref={menubarRef}
      onKeyDown={onMenubarKeyDown}
      {...rest}
    >
      {resolvedItems.map((item, idx) => {
        const isOpen = openIndex === idx;
        const buttonId = `${internalId}-item-${idx}`;
        const menuId = `${internalId}-submenu-${idx}`;
        const childItems = item.children ?? item.subItems ?? [];
        const activeSubIndex = subFocusIndex[idx];
        const firstEnabledSubIndex = childItems.findIndex((sub) => !sub.disabled);
        const lastEnabledSubIndex = (() => {
          for (let s = childItems.length - 1; s >= 0; s -= 1) {
            if (!childItems[s]?.disabled) return s;
          }
          return -1;
        })();
        const currentSubIndex =
          activeSubIndex ?? (firstEnabledSubIndex >= 0 ? firstEnabledSubIndex : -1);
        const handleSubmenuKeyDown = (
          event: React.KeyboardEvent<HTMLDivElement>
        ) => {
          if (!childItems.length) return;
          const items = childItems as DynMenuItem[];
          switch (event.key) {
            case 'ArrowDown':
              event.preventDefault();
              if (firstEnabledSubIndex === -1) return;
              setSubFocusIndex((prev) => {
                const prevIndex =
                  prev[idx] ??
                  (firstEnabledSubIndex >= 0 ? firstEnabledSubIndex : -1);
                if (prevIndex === -1) return prev;
                const next = findNextEnabledSubIndex(items, prevIndex, 1);
                if (next === prevIndex) return prev;
                return { ...prev, [idx]: next };
              });
              break;
            case 'ArrowUp':
              event.preventDefault();
              if (firstEnabledSubIndex === -1) return;
              setSubFocusIndex((prev) => {
                const prevIndex =
                  prev[idx] ??
                  (firstEnabledSubIndex >= 0 ? firstEnabledSubIndex : -1);
                if (prevIndex === -1) return prev;
                const next = findNextEnabledSubIndex(items, prevIndex, -1);
                if (next === prevIndex) return prev;
                return { ...prev, [idx]: next };
              });
              break;
            case 'Home':
              event.preventDefault();
              if (firstEnabledSubIndex === -1) return;
              setSubFocusIndex((prev) => {
                if (prev[idx] === firstEnabledSubIndex) return prev;
                return { ...prev, [idx]: firstEnabledSubIndex };
              });
              break;
            case 'End':
              event.preventDefault();
              if (lastEnabledSubIndex === -1) return;
              setSubFocusIndex((prev) => {
                if (prev[idx] === lastEnabledSubIndex) return prev;
                return { ...prev, [idx]: lastEnabledSubIndex };
              });
              break;
            case 'Enter':
            case ' ': {
              event.preventDefault();
              event.stopPropagation();
              const activeIndex =
                currentSubIndex !== -1
                  ? currentSubIndex
                  : firstEnabledSubIndex >= 0
                  ? firstEnabledSubIndex
                  : -1;
              const activeItem =
                activeIndex === -1 ? undefined : items[activeIndex];
              if (!activeItem || activeItem.disabled) return;
              ignoreClickRef.current = idx;
              onSubItemClick(activeItem.action);
              setFocusIndex(idx);
              break;
            }
            case 'Escape':
              event.preventDefault();
              closeAll();
              itemRefs.current[idx]?.focus();
              setFocusIndex(idx);
              break;
          }
        };
        return (
          <div key={buttonId} className={cn(getStyleClass('menubar__item'), 'dyn-menu-item-container')}>
            <button
              ref={(el) => { itemRefs.current[idx] = el; }}
              id={buttonId}
              type="button"
              role="menuitem"
              className={cn(
                getStyleClass('menubar__button'),
                isOpen && getStyleClass('menubar__button--open'),
                'dyn-menu-item',
                isOpen && 'dyn-menu-item-active',
                item.disabled && 'dyn-menu-item-disabled'
              )}
              aria-haspopup={childItems.length ? 'menu' : undefined}
              aria-expanded={childItems.length ? isOpen : undefined}
              aria-controls={childItems.length ? menuId : undefined}
              disabled={item.disabled}
              onClick={() => handleItemClick(idx)}
            >
              {item.label}
            </button>
            {childItems.length > 0 && isOpen && (
              <div
                id={menuId}
                role="menu"
                aria-labelledby={buttonId}
                aria-activedescendant={
<<<<<<< HEAD
                  submenuFocusIndex[idx] !== undefined && submenuFocusIndex[idx] >= 0
                    ? `${menuId}-opt-${submenuFocusIndex[idx]}`
                    : undefined
                }
                className={cn(getStyleClass('menu'), 'dyn-menu-subitems')}
                tabIndex={-1}
                onKeyDown={onSubmenuKeyDown(idx, childItems)}
=======
                  currentSubIndex !== -1 ? `${menuId}-opt-${currentSubIndex}` : undefined
                }
                tabIndex={-1}
                className={cn(getStyleClass('menu'), 'dyn-menu-subitems')}
                ref={(el) => {
                  submenuRefs.current[idx] = el;
                }}
                onKeyDown={handleSubmenuKeyDown}
>>>>>>> dc1bb1a5
              >
                {childItems.map((sub, sidx) => (
                  <button
                    key={`${menuId}-opt-${sidx}`}
                    id={`${menuId}-opt-${sidx}`}
                    role="menuitem"
                    type="button"
                    className={cn(
                      getStyleClass('menu__item'),
                      'dyn-menu-item',
                      currentSubIndex === sidx && 'dyn-menu-item-active'
                    )}
                    tabIndex={-1}
                    data-active={currentSubIndex === sidx ? 'true' : undefined}
                    disabled={sub.disabled}
                    tabIndex={submenuFocusIndex[idx] === sidx ? 0 : -1}
                    ref={(el) => {
                      if (!submenuItemRefs.current[idx]) {
                        submenuItemRefs.current[idx] = [];
                      }
                      submenuItemRefs.current[idx][sidx] = el;
                    }}
                    onClick={() => {
                      if (sub.disabled) return;
                      onSubItemClick(sub.action);
                    }}
                  >
                    {sub.label}
                  </button>
                ))}
              </div>
            )}
          </div>
        );
      })}
    </div>
  );
};

export default DynMenu;<|MERGE_RESOLUTION|>--- conflicted
+++ resolved
@@ -1,4 +1,3 @@
-<<<<<<< HEAD
 import React, {
   useCallback,
   useEffect,
@@ -6,9 +5,6 @@
   useRef,
   useState
 } from 'react';
-=======
-import React, { useCallback, useEffect, useMemo, useRef, useState } from 'react';
->>>>>>> dc1bb1a5
 import { cn } from '../../utils/classNames';
 import { generateId } from '../../utils/accessibility';
 import styles from './DynMenu.module.css';
@@ -53,12 +49,7 @@
 
   const menubarRef = useRef<HTMLDivElement | null>(null);
   const itemRefs = useRef<Array<HTMLButtonElement | null>>([]);
-<<<<<<< HEAD
   const submenuItemRefs = useRef<Array<Array<HTMLButtonElement | null>>>([]);
-=======
-  const submenuRefs = useRef<Array<HTMLDivElement | null>>([]);
-  const ignoreClickRef = useRef<number | null>(null);
->>>>>>> dc1bb1a5
 
   useEffect(() => {
     if (focusIndex >= 0 && openIndex !== focusIndex) {
@@ -144,7 +135,6 @@
     });
   };
 
-<<<<<<< HEAD
   const closeAll = useCallback(() => {
     setOpenIndex(null);
     setSubmenuFocusIndex({});
@@ -223,8 +213,6 @@
     [focusSubmenuItem]
   );
 
-=======
->>>>>>> dc1bb1a5
   const onMenubarKeyDown = (e: React.KeyboardEvent<HTMLDivElement>) => {
     const horizontal = isHorizontal;
     switch (e.key) {
@@ -544,7 +532,6 @@
                 role="menu"
                 aria-labelledby={buttonId}
                 aria-activedescendant={
-<<<<<<< HEAD
                   submenuFocusIndex[idx] !== undefined && submenuFocusIndex[idx] >= 0
                     ? `${menuId}-opt-${submenuFocusIndex[idx]}`
                     : undefined
@@ -552,16 +539,6 @@
                 className={cn(getStyleClass('menu'), 'dyn-menu-subitems')}
                 tabIndex={-1}
                 onKeyDown={onSubmenuKeyDown(idx, childItems)}
-=======
-                  currentSubIndex !== -1 ? `${menuId}-opt-${currentSubIndex}` : undefined
-                }
-                tabIndex={-1}
-                className={cn(getStyleClass('menu'), 'dyn-menu-subitems')}
-                ref={(el) => {
-                  submenuRefs.current[idx] = el;
-                }}
-                onKeyDown={handleSubmenuKeyDown}
->>>>>>> dc1bb1a5
               >
                 {childItems.map((sub, sidx) => (
                   <button
