import React, {
  useCallback,
  useEffect,
  useMemo,
  useRef,
  useState
} from 'react';
import { DynMenuTrigger } from '../DynMenuTrigger';
import { cn } from '../../utils/classNames';
import { generateId } from '../../utils/accessibility';
import { DynMenuItem as DynMenuItemElement } from '../DynMenuItem';
import styles from './DynMenu.module.css';
import type { DynMenuProps, DynMenuItem } from './DynMenu.types';
import { DynMenuTrigger } from '../DynMenuTrigger';

const getStyleClass = (n: string) => (styles as Record<string, string>)[n] || '';

<<<<<<< HEAD
type DynMenuComponentType = React.FC<DynMenuProps> & {
  Trigger: typeof DynMenuTrigger;
};

const DynMenuComponent: React.FC<DynMenuProps> = ({
=======
const isMenuItemDisabled = (item?: MenuItem | null) => Boolean(item?.disabled || item?.loading);

export const DynMenu: React.FC<DynMenuProps> = ({
>>>>>>> bd2f8e90
  items,
  menus,
  orientation = 'horizontal',
  className,
  id,
  'aria-label': ariaLabel,
  'aria-labelledby': ariaLabelledBy,
  'data-testid': dataTestId,
  onAction,
  ...rest
}) => {
  const [internalId] = useState(() => id || generateId('menu'));
  const resolvedItems = useMemo<MenuItem[]>(
    () => (items && items.length ? items : menus ?? []),
    [items, menus]
  );
  const isHorizontal = orientation === 'horizontal';
  const [openIndex, setOpenIndex] = useState<number | null>(null);
  const [submenuFocusIndex, setSubmenuFocusIndex] = useState<Record<number, number>>({});
  const firstEnabledIndex = useMemo(
    () => resolvedItems.findIndex((item) => !isMenuItemDisabled(item)),
    [resolvedItems]
  );
  const lastEnabledIndex = useMemo(() => {
    for (let i = resolvedItems.length - 1; i >= 0; i -= 1) {
      if (!isMenuItemDisabled(resolvedItems[i])) return i;
    }
    return -1;
  }, [resolvedItems]);
  const [focusIndex, setFocusIndex] = useState<number>(() =>
    firstEnabledIndex >= 0 ? firstEnabledIndex : -1
  );
  const [subFocusIndex, setSubFocusIndex] = useState<Record<number, number>>({});

  const menubarRef = useRef<HTMLDivElement | null>(null);
  const itemRefs = useRef<Array<HTMLElement | null>>([]);
<<<<<<< HEAD
  const submenuItemRefs = useRef<Array<Array<HTMLButtonElement | null>>>([]);
=======
>>>>>>> bd2f8e90
  const submenuRefs = useRef<Array<HTMLDivElement | null>>([]);
  const ignoreClickRef = useRef<number | null>(null);

  useEffect(() => {
    if (focusIndex >= 0 && openIndex !== focusIndex) {
      itemRefs.current[focusIndex]?.focus();
    }
  }, [focusIndex, openIndex]);

  useEffect(() => {
    if (focusIndex === -1 && firstEnabledIndex >= 0) {
      setFocusIndex(firstEnabledIndex);
    }
  }, [firstEnabledIndex, focusIndex]);

  useEffect(() => {
    if (openIndex === null) {
      setSubFocusIndex({});
      ignoreClickRef.current = null;
      return;
    }

    const item = resolvedItems[openIndex];
    const subItems = (item?.children ?? item?.subItems ?? []) as MenuItem[];
    const firstEnabledSubIndex = subItems.findIndex((sub) => !isMenuItemDisabled(sub));
    setSubFocusIndex(() =>
      firstEnabledSubIndex >= 0 ? { [openIndex]: firstEnabledSubIndex } : {}
    );

    const focusSubmenu = () => {
      submenuRefs.current[openIndex]?.focus();
    };

    if (typeof window !== 'undefined' && 'requestAnimationFrame' in window) {
      window.requestAnimationFrame(focusSubmenu);
    } else {
      focusSubmenu();
    }
  }, [openIndex, resolvedItems]);

  const visibleMenuCount = useMemo(() => resolvedItems.length, [resolvedItems]);

  const moveFocus = (delta: number) => {
    if (!visibleMenuCount || firstEnabledIndex === -1) return;
    setFocusIndex((prev) => {
      const start = prev >= 0 ? prev : firstEnabledIndex;
      let next = start;
      for (let i = 0; i < visibleMenuCount; i += 1) {
        next = (next + delta + visibleMenuCount) % visibleMenuCount;
        if (!isMenuItemDisabled(resolvedItems[next])) {
          return next;
        }
      }
      return start;
    });
  };

  const closeAll = useCallback(() => {
    setOpenIndex(null);
    setSubmenuFocusIndex({});
    setSubFocusIndex({});
    ignoreClickRef.current = null;
  }, []);

  useEffect(() => {
    if (openIndex === null) return;

    const handlePointerDown = (event: MouseEvent | TouchEvent) => {
      const target = event.target as Node | null;
      if (target && menubarRef.current?.contains(target)) return;
      closeAll();
    };

    const handleFocusIn = (event: FocusEvent) => {
      const target = event.target as Node | null;
      if (target && menubarRef.current?.contains(target)) return;
      closeAll();
    };

    document.addEventListener('mousedown', handlePointerDown);
    document.addEventListener('touchstart', handlePointerDown);
    document.addEventListener('focusin', handleFocusIn);

    return () => {
      document.removeEventListener('mousedown', handlePointerDown);
      document.removeEventListener('touchstart', handlePointerDown);
      document.removeEventListener('focusin', handleFocusIn);
    };
  }, [closeAll, openIndex]);

  const focusSubmenuItem = useCallback((menuIdx: number, subIdx: number) => {
    const button = submenuItemRefs.current[menuIdx]?.[subIdx];
    if (button) {
      button.focus();
    }
  }, []);

  useEffect(() => {
    if (openIndex === null) return;

    const childItems =
      resolvedItems[openIndex]?.children ?? resolvedItems[openIndex]?.subItems ?? [];

    if (!childItems.length) return;

    const firstEnabled = childItems.findIndex((child) => !child.disabled);
    setSubmenuFocusIndex((prev) => ({
      ...prev,
      [openIndex]: firstEnabled
    }));

    if (firstEnabled >= 0) {
      // Defer focusing until refs have been updated in the DOM
      const focusTask = () => {
        focusSubmenuItem(openIndex, firstEnabled);
      };
      if (typeof window !== 'undefined' && typeof window.requestAnimationFrame === 'function') {
        window.requestAnimationFrame(focusTask);
      } else {
        setTimeout(focusTask, 0);
      }
    }
  }, [focusSubmenuItem, openIndex, resolvedItems]);

  const updateSubmenuFocus = useCallback(
    (menuIdx: number, nextIdx: number) => {
      setSubmenuFocusIndex((prev) => ({
        ...prev,
        [menuIdx]: nextIdx
      }));
      if (nextIdx >= 0) {
        focusSubmenuItem(menuIdx, nextIdx);
      }
    },
    [focusSubmenuItem]
  );

  const onMenubarKeyDown = (e: React.KeyboardEvent<HTMLDivElement>) => {
    const horizontal = isHorizontal;
    switch (e.key) {
      case 'ArrowRight':
        if (horizontal) {
          e.preventDefault();
          moveFocus(1);
        }
        break;
      case 'ArrowLeft':
        if (horizontal) {
          e.preventDefault();
          moveFocus(-1);
        }
        break;
      case 'ArrowDown':
        if (!horizontal) {
          e.preventDefault();
          moveFocus(1);
        } else {
          e.preventDefault();
          if (focusIndex >= 0) {
            setOpenIndex(focusIndex);
          }
        }
        break;
      case 'ArrowUp': if (!horizontal) { e.preventDefault(); moveFocus(-1); } break;
      case 'Home':
        if (firstEnabledIndex !== -1) {
          e.preventDefault();
          setFocusIndex(firstEnabledIndex);
        }
        break;
      case 'End':
        if (lastEnabledIndex !== -1) {
          e.preventDefault();
          setFocusIndex(lastEnabledIndex);
        }
        break;
      case 'Enter':
      case ' ': {
        e.preventDefault();
        if (focusIndex >= 0 && !isMenuItemDisabled(resolvedItems[focusIndex])) {
          setOpenIndex((prev) => (prev === focusIndex ? null : focusIndex));
        }
        break;
      }
      case 'Escape':
        if (openIndex !== null) { e.preventDefault(); closeAll(); }
        break;
    }
  };

  const findNextEnabledSubIndex = (
    items: MenuItem[],
    start: number,
    delta: number
  ) => {
    if (!items.length) return -1;
    let next = start;
    for (let i = 0; i < items.length; i += 1) {
      next = (next + delta + items.length) % items.length;
      if (!isMenuItemDisabled(items[next])) {
        return next;
      }
    }
    return start;
  };

  const handleItemClick = (index: number) => {
    if (isMenuItemDisabled(resolvedItems[index])) return;
    if (ignoreClickRef.current !== null) {
      if (ignoreClickRef.current === index) {
        ignoreClickRef.current = null;
        return;
      }
      ignoreClickRef.current = null;
    }
    setOpenIndex((prev) => (prev === index ? null : index));
    setFocusIndex(index);
  };

  const onSubItemClick = (action: string | (() => void) | undefined) => {
    if (typeof action === 'string') {
      onAction?.(action);
    } else if (typeof action === 'function') {
      try {
        action();
      } catch {
        // ignore errors from provided callback
      }
    }
    closeAll();
  };

  const onSubmenuKeyDown = (
    menuIdx: number,
    childItems: DynMenuItem[]
  ) => (e: React.KeyboardEvent<HTMLDivElement>) => {
    const visibleCount = childItems.length;
    if (!visibleCount) return;

    const findNextEnabled = (start: number, delta: number) => {
      if (!visibleCount) return -1;
      let next = start;
      for (let i = 0; i < visibleCount; i += 1) {
        next = (next + delta + visibleCount) % visibleCount;
        if (!childItems[next]?.disabled) {
          return next;
        }
      }
      return start;
    };

    const current = submenuFocusIndex[menuIdx] ?? -1;

    switch (e.key) {
      case 'ArrowDown': {
        e.preventDefault();
        e.stopPropagation();
        const startIndex = current >= 0 ? current : findNextEnabled(-1, 1);
        if (startIndex === -1) return;
        const nextIdx = findNextEnabled(startIndex, 1);
        updateSubmenuFocus(menuIdx, nextIdx);
        break;
      }
      case 'ArrowUp': {
        e.preventDefault();
        e.stopPropagation();
        const startIndex = current >= 0 ? current : findNextEnabled(1, -1);
        if (startIndex === -1) return;
        const nextIdx = findNextEnabled(startIndex, -1);
        updateSubmenuFocus(menuIdx, nextIdx);
        break;
      }
      case 'Home': {
        e.preventDefault();
        e.stopPropagation();
        const firstEnabledSub = findNextEnabled(-1, 1);
        updateSubmenuFocus(menuIdx, firstEnabledSub);
        break;
      }
      case 'End': {
        e.preventDefault();
        e.stopPropagation();
        const lastEnabledSub = findNextEnabled(0, -1);
        updateSubmenuFocus(menuIdx, lastEnabledSub);
        break;
      }
      case 'Enter':
      case ' ': {
        e.preventDefault();
        e.stopPropagation();
        if (current >= 0) {
          const currentItem = childItems[current];
          if (!currentItem?.disabled) {
            onSubItemClick(currentItem?.action);
          }
        }
        break;
      }
      case 'Escape':
      case 'ArrowLeft': {
        e.preventDefault();
        e.stopPropagation();
        closeAll();
        itemRefs.current[menuIdx]?.focus();
        break;
      }
      case 'ArrowRight': {
        if (isHorizontal) {
          e.preventDefault();
          e.stopPropagation();
          closeAll();
          moveFocus(1);
        }
        break;
      }
      default:
        break;
    }
  };

  return (
    <div
      id={internalId}
      role="menubar"
      aria-label={ariaLabel}
      aria-labelledby={ariaLabelledBy}
      aria-orientation={orientation}
      className={cn(
        getStyleClass('menubar'),
        getStyleClass(`menubar--${orientation}`),
        'dyn-menu',
        `dyn-menu--${orientation}`,
        className
      )}
      data-testid={dataTestId || 'dyn-menu'}
      ref={menubarRef}
      onKeyDown={onMenubarKeyDown}
      {...rest}
    >
      {resolvedItems.map((item, idx) => {
        const isOpen = openIndex === idx;
        const buttonId = `${internalId}-item-${idx}`;
        const menuId = `${internalId}-submenu-${idx}`;
        const childItems = item.children ?? item.subItems ?? [];
        const activeSubIndex = subFocusIndex[idx];
        const firstEnabledSubIndex = childItems.findIndex((sub) => !isMenuItemDisabled(sub));
        const lastEnabledSubIndex = (() => {
          for (let s = childItems.length - 1; s >= 0; s -= 1) {
            if (!isMenuItemDisabled(childItems[s])) return s;
          }
          return -1;
        })();
        const currentSubIndex =
          activeSubIndex ?? (firstEnabledSubIndex >= 0 ? firstEnabledSubIndex : -1);
        const handleSubmenuKeyDown = (
          event: React.KeyboardEvent<HTMLDivElement>
        ) => {
          if (!childItems.length) return;
          const items = childItems as MenuItem[];
          switch (event.key) {
            case 'ArrowDown':
              event.preventDefault();
              if (firstEnabledSubIndex === -1) return;
              setSubFocusIndex((prev) => {
                const prevIndex =
                  prev[idx] ??
                  (firstEnabledSubIndex >= 0 ? firstEnabledSubIndex : -1);
                if (prevIndex === -1) return prev;
                const next = findNextEnabledSubIndex(items, prevIndex, 1);
                if (next === prevIndex) return prev;
                return { ...prev, [idx]: next };
              });
              break;
            case 'ArrowUp':
              event.preventDefault();
              if (firstEnabledSubIndex === -1) return;
              setSubFocusIndex((prev) => {
                const prevIndex =
                  prev[idx] ??
                  (firstEnabledSubIndex >= 0 ? firstEnabledSubIndex : -1);
                if (prevIndex === -1) return prev;
                const next = findNextEnabledSubIndex(items, prevIndex, -1);
                if (next === prevIndex) return prev;
                return { ...prev, [idx]: next };
              });
              break;
            case 'Home':
              event.preventDefault();
              if (firstEnabledSubIndex === -1) return;
              setSubFocusIndex((prev) => {
                if (prev[idx] === firstEnabledSubIndex) return prev;
                return { ...prev, [idx]: firstEnabledSubIndex };
              });
              break;
            case 'End':
              event.preventDefault();
              if (lastEnabledSubIndex === -1) return;
              setSubFocusIndex((prev) => {
                if (prev[idx] === lastEnabledSubIndex) return prev;
                return { ...prev, [idx]: lastEnabledSubIndex };
              });
              break;
            case 'Enter':
            case ' ': {
              event.preventDefault();
              event.stopPropagation();
              const activeIndex =
                currentSubIndex !== -1
                  ? currentSubIndex
                  : firstEnabledSubIndex >= 0
                  ? firstEnabledSubIndex
                  : -1;
              const activeItem =
                activeIndex === -1 ? undefined : items[activeIndex];
              if (!activeItem || isMenuItemDisabled(activeItem)) return;
              ignoreClickRef.current = idx;
              onSubItemClick(activeItem.action);
              setFocusIndex(idx);
              break;
            }
            case 'Escape':
              event.preventDefault();
              closeAll();
              itemRefs.current[idx]?.focus();
              setFocusIndex(idx);
              break;
          }
        };
        return (
<<<<<<< HEAD
          <div
            key={buttonId}
            className={cn(getStyleClass('menubar__item'), 'dyn-menu-item-container')}
          >
            <DynMenuTrigger
              ref={(el) => {
                itemRefs.current[idx] = (el as HTMLElement | null) ?? null;
=======
          <div key={buttonId} className={cn(getStyleClass('menubar__item'), 'dyn-menu-item-container')}>
            <DynMenuTrigger
              ref={(el) => {
                itemRefs.current[idx] = el as HTMLButtonElement | null;
>>>>>>> bd2f8e90
              }}
              id={buttonId}
              role="menuitem"
              className={cn(
                getStyleClass('menubar__button'),
                isOpen && getStyleClass('menubar__button--open'),
                isOpen && 'dyn-menu-item-active',
                (item.disabled || item.loading) && 'dyn-menu-item-disabled'
              )}
              aria-haspopup={childItems.length ? 'menu' : undefined}
              aria-expanded={childItems.length ? isOpen : undefined}
              aria-controls={childItems.length ? menuId : undefined}
              disabled={item.disabled}
<<<<<<< HEAD
              active={isOpen}
=======
              isOpen={isOpen}
>>>>>>> bd2f8e90
              onClick={() => handleItemClick(idx)}
            >
              {item.label}
            </DynMenuTrigger>
            {childItems.length > 0 && isOpen && (
              <div
                id={menuId}
                role="menu"
                aria-labelledby={buttonId}
                aria-activedescendant={
                  submenuFocusIndex[idx] !== undefined && submenuFocusIndex[idx] >= 0
                    ? `${menuId}-opt-${submenuFocusIndex[idx]}`
                    : undefined
                }
                className={cn(getStyleClass('menu'), 'dyn-menu-subitems')}
                tabIndex={-1}
                ref={(el) => {
                  submenuRefs.current[idx] = el;
                }}
                onKeyDown={onSubmenuKeyDown(idx, childItems)}
              >
                {childItems.map((sub, sidx) => (
                  <DynMenuItemElement
                    key={`${menuId}-opt-${sidx}`}
                    id={`${menuId}-opt-${sidx}`}
                    className={cn(
                      getStyleClass('menu__item'),
                      currentSubIndex === sidx && 'dyn-menu-item-active'
                    )}
<<<<<<< HEAD
                    data-active={currentSubIndex === sidx ? 'true' : undefined}
=======
                    tabIndex={-1}
                    active={currentSubIndex === sidx}
>>>>>>> bd2f8e90
                    disabled={sub.disabled}
                    loading={sub.loading}
                    ariaLabel={sub.ariaLabel}
                    aria-labelledby={sub.ariaLabelledBy}
                    aria-describedby={sub.ariaDescribedBy}
                    label={sub.label}
                    onClick={() => {
                      if (isMenuItemDisabled(sub)) return;
                      onSubItemClick(sub.action);
                    }}
                  />
                ))}
              </div>
            )}
          </div>
        );
      })}
    </div>
  );
};

export const DynMenu = Object.assign(DynMenuComponent, {
  Trigger: DynMenuTrigger
}) as DynMenuComponentType;

export default DynMenu;<|MERGE_RESOLUTION|>--- conflicted
+++ resolved
@@ -15,17 +15,11 @@
 
 const getStyleClass = (n: string) => (styles as Record<string, string>)[n] || '';
 
-<<<<<<< HEAD
 type DynMenuComponentType = React.FC<DynMenuProps> & {
   Trigger: typeof DynMenuTrigger;
 };
 
 const DynMenuComponent: React.FC<DynMenuProps> = ({
-=======
-const isMenuItemDisabled = (item?: MenuItem | null) => Boolean(item?.disabled || item?.loading);
-
-export const DynMenu: React.FC<DynMenuProps> = ({
->>>>>>> bd2f8e90
   items,
   menus,
   orientation = 'horizontal',
@@ -62,10 +56,7 @@
 
   const menubarRef = useRef<HTMLDivElement | null>(null);
   const itemRefs = useRef<Array<HTMLElement | null>>([]);
-<<<<<<< HEAD
   const submenuItemRefs = useRef<Array<Array<HTMLButtonElement | null>>>([]);
-=======
->>>>>>> bd2f8e90
   const submenuRefs = useRef<Array<HTMLDivElement | null>>([]);
   const ignoreClickRef = useRef<number | null>(null);
 
@@ -495,7 +486,6 @@
           }
         };
         return (
-<<<<<<< HEAD
           <div
             key={buttonId}
             className={cn(getStyleClass('menubar__item'), 'dyn-menu-item-container')}
@@ -503,12 +493,6 @@
             <DynMenuTrigger
               ref={(el) => {
                 itemRefs.current[idx] = (el as HTMLElement | null) ?? null;
-=======
-          <div key={buttonId} className={cn(getStyleClass('menubar__item'), 'dyn-menu-item-container')}>
-            <DynMenuTrigger
-              ref={(el) => {
-                itemRefs.current[idx] = el as HTMLButtonElement | null;
->>>>>>> bd2f8e90
               }}
               id={buttonId}
               role="menuitem"
@@ -522,11 +506,7 @@
               aria-expanded={childItems.length ? isOpen : undefined}
               aria-controls={childItems.length ? menuId : undefined}
               disabled={item.disabled}
-<<<<<<< HEAD
               active={isOpen}
-=======
-              isOpen={isOpen}
->>>>>>> bd2f8e90
               onClick={() => handleItemClick(idx)}
             >
               {item.label}
@@ -556,12 +536,7 @@
                       getStyleClass('menu__item'),
                       currentSubIndex === sidx && 'dyn-menu-item-active'
                     )}
-<<<<<<< HEAD
                     data-active={currentSubIndex === sidx ? 'true' : undefined}
-=======
-                    tabIndex={-1}
-                    active={currentSubIndex === sidx}
->>>>>>> bd2f8e90
                     disabled={sub.disabled}
                     loading={sub.loading}
                     ariaLabel={sub.ariaLabel}
