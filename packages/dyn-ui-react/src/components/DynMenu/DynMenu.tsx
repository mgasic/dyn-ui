--- conflicted
+++ resolved
@@ -250,12 +250,7 @@
       case 'Enter':
       case ' ': {
         event.preventDefault();
-<<<<<<< HEAD
         if (focusIndex >= 0 && !isMenuItemDisabled(resolvedItems[focusIndex])) {
-=======
-        if (focusIndex >= 0 && !resolvedItems[focusIndex]?.disabled) {
-          lastTriggerRef.current = itemRefs.current[focusIndex] ?? lastTriggerRef.current;
->>>>>>> 112c53d4
           setOpenIndex((prev) => (prev === focusIndex ? null : focusIndex));
         }
         break;
