--- conflicted
+++ resolved
@@ -9,12 +9,8 @@
 import { generateId } from '../../utils/accessibility';
 import { DynMenuItem as DynMenuItemElement } from '../DynMenuItem';
 import styles from './DynMenu.module.css';
-<<<<<<< HEAD
 import type { DynMenuProps, DynMenuItem } from './DynMenu.types';
 import { DynMenuTrigger } from '../DynMenuTrigger';
-=======
-import type { DynMenuProps, MenuItem } from './DynMenu.types';
->>>>>>> 96d5eb7c
 
 const getStyleClass = (n: string) => (styles as Record<string, string>)[n] || '';
 
@@ -515,20 +511,12 @@
         };
         return (
           <div key={buttonId} className={cn(getStyleClass('menubar__item'), 'dyn-menu-item-container')}>
-<<<<<<< HEAD
             <DynMenuTrigger
               ref={(el) => {
                 itemRefs.current[idx] = el as HTMLButtonElement | null;
               }}
               id={buttonId}
               role="menuitem"
-=======
-            <DynMenuItemElement
-              ref={(el) => {
-                itemRefs.current[idx] = el;
-              }}
-              id={buttonId}
->>>>>>> 96d5eb7c
               className={cn(
                 getStyleClass('menubar__button'),
                 isOpen && getStyleClass('menubar__button--open'),
@@ -539,22 +527,11 @@
               aria-expanded={childItems.length ? isOpen : undefined}
               aria-controls={childItems.length ? menuId : undefined}
               disabled={item.disabled}
-<<<<<<< HEAD
               isOpen={isOpen}
               onClick={() => handleItemClick(idx)}
             >
               {item.label}
             </DynMenuTrigger>
-=======
-              active={isOpen}
-              loading={item.loading}
-              ariaLabel={item.ariaLabel}
-              aria-labelledby={item.ariaLabelledBy}
-              aria-describedby={item.ariaDescribedBy}
-              label={item.label}
-              onClick={() => handleItemClick(idx)}
-            />
->>>>>>> 96d5eb7c
             {childItems.length > 0 && isOpen && (
               <div
                 id={menuId}
