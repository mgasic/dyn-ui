import '../../../test-setup';
import React from 'react';
import { render, screen, fireEvent, waitFor } from '@testing-library/react';
import userEvent from '@testing-library/user-event';
import { describe, it, expect, beforeEach, vi } from 'vitest';
import { act } from 'react';
import { DynMenu } from './DynMenu';
import type { MenuItem } from './DynMenu.types';

const menuItems: MenuItem[] = [
  {
    label: 'Dashboard',
    children: [
      {
        label: 'Home',
        action: vi.fn()
      }
    ]
  },
  {
    label: 'Products',
    children: [
      {
        label: 'All Products',
        action: vi.fn()
      },
      {
        label: 'Categories',
        action: 'open-categories'
      },
      {
        label: 'Inventory',
        loading: true
      }
    ]
  },
  {
    label: 'Settings'
  }
];

const renderMenu = (override: Partial<React.ComponentProps<typeof DynMenu>> = {}) =>
  render(<DynMenu items={menuItems} {...override} />);

describe('DynMenu', () => {
  beforeEach(() => {
    vi.clearAllMocks();
  });

  it('renders a menubar with all top level items', () => {
    renderMenu();

    const menubar = screen.getByRole('menubar');
    expect(menubar).toBeInTheDocument();
    expect(screen.getByRole('menuitem', { name: 'Dashboard' })).toBeInTheDocument();
    expect(screen.getByRole('menuitem', { name: 'Products' })).toBeInTheDocument();
    expect(screen.getByRole('menuitem', { name: 'Settings' })).toBeInTheDocument();
  });

  it('opens a submenu when a top level item is clicked', async () => {
    const user = userEvent.setup();
    renderMenu();

    const productsButton = screen.getByRole('menuitem', { name: 'Products' });
    expect(screen.queryByRole('menuitem', { name: 'All Products' })).not.toBeInTheDocument();
    expect(productsButton).toHaveAttribute('data-state', 'closed');

    await user.click(productsButton);

    expect(screen.getByRole('menuitem', { name: 'All Products' })).toBeInTheDocument();
    expect(screen.getByRole('menuitem', { name: 'Categories' })).toBeInTheDocument();
    expect(productsButton).toHaveAttribute('data-state', 'open');
  });

  it('closes an open submenu when another item is activated', async () => {
    const user = userEvent.setup();
    renderMenu();

    const productsButton = screen.getByRole('menuitem', { name: 'Products' });
    const dashboardButton = screen.getByRole('menuitem', { name: 'Dashboard' });

    await user.click(productsButton);
    expect(screen.getByRole('menuitem', { name: 'All Products' })).toBeInTheDocument();
    expect(productsButton).toHaveAttribute('data-state', 'open');

    await user.click(dashboardButton);
    expect(screen.queryByRole('menuitem', { name: 'All Products' })).not.toBeInTheDocument();
    expect(productsButton).toHaveAttribute('data-state', 'closed');
  });

  it('closes the submenu when clicking outside the component', async () => {
    const user = userEvent.setup();
    render(
      <>
        <DynMenu items={menuItems} />
        <button type="button" data-testid="outside-button">
          Outside
        </button>
      </>
    );

    await user.click(screen.getByRole('menuitem', { name: 'Products' }));
    expect(screen.getByRole('menuitem', { name: 'All Products' })).toBeInTheDocument();

    await user.click(screen.getByTestId('outside-button'));

    expect(screen.queryByRole('menuitem', { name: 'All Products' })).not.toBeInTheDocument();
  });

  it('runs an action callback when a submenu item with a function is clicked', async () => {
    const user = userEvent.setup();
    renderMenu();

    await user.click(screen.getByRole('menuitem', { name: 'Dashboard' }));
    const homeAction = menuItems[0].children?.[0].action as ReturnType<typeof vi.fn>;

    await user.click(screen.getByRole('menuitem', { name: 'Home' }));
    expect(homeAction).toHaveBeenCalledTimes(1);
  });

  it('calls onAction prop when a submenu item with a string action is clicked', async () => {
    const user = userEvent.setup();
    const onAction = vi.fn();
    renderMenu({ onAction });

    await user.click(screen.getByRole('menuitem', { name: 'Products' }));
    await user.click(screen.getByRole('menuitem', { name: 'Categories' }));

    expect(onAction).toHaveBeenCalledWith('open-categories');
  });

  it('supports horizontal keyboard navigation', async () => {
    renderMenu();

    const menubar = screen.getByRole('menubar');
    const buttons = screen.getAllByRole('menuitem', { hidden: false }).slice(0, 3);

    expect(buttons[0]).toHaveFocus();

    fireEvent.keyDown(menubar, { key: 'ArrowRight' });
    expect(buttons[1]).toHaveFocus();

    fireEvent.keyDown(menubar, { key: 'ArrowLeft' });
    expect(buttons[0]).toHaveFocus();
  });

  it('supports roving focus and keyboard selection within an open submenu', async () => {
    const user = userEvent.setup();
    const onAction = vi.fn();
    renderMenu({ onAction });

    const productsButton = screen.getByRole('menuitem', { name: 'Products' });
    await user.click(productsButton);

    const submenu = screen.getByRole('menu');
    const allProducts = screen.getByRole('menuitem', { name: 'All Products' });
    const categories = screen.getByRole('menuitem', { name: 'Categories' });

    await waitFor(() => expect(allProducts).toHaveFocus());
    expect(submenu).toHaveAttribute('aria-activedescendant', allProducts.id);
    expect(allProducts).toHaveAttribute('tabindex', '0');
    expect(categories).toHaveAttribute('tabindex', '-1');

    fireEvent.keyDown(allProducts, { key: 'ArrowDown' });

    expect(categories).toHaveFocus();
    expect(submenu).toHaveAttribute('aria-activedescendant', categories.id);
    expect(allProducts).toHaveAttribute('tabindex', '-1');
    expect(categories).toHaveAttribute('tabindex', '0');

    fireEvent.keyDown(categories, { key: 'ArrowUp' });
    expect(allProducts).toHaveFocus();

    fireEvent.keyDown(allProducts, { key: 'End' });
    expect(categories).toHaveFocus();

    fireEvent.keyDown(categories, { key: 'Home' });
    expect(allProducts).toHaveFocus();

    fireEvent.keyDown(allProducts, { key: 'ArrowDown' });
    fireEvent.keyDown(categories, { key: 'Enter' });

    expect(onAction).toHaveBeenCalledWith('open-categories');
    expect(screen.queryByRole('menuitem', { name: 'All Products' })).not.toBeInTheDocument();
  });

  it('applies passed in className to the menubar element', () => {
    const { container } = renderMenu({ className: 'custom-class' });
    const menuRoot = container.querySelector('[role="menubar"]');

    expect(menuRoot).toHaveClass('custom-class');
  });

  it('applies orientation specific class names', () => {
    const { rerender } = renderMenu();

    let menubar = screen.getByRole('menubar');
    expect(menubar).toHaveClass('dyn-menu--horizontal');

    rerender(<DynMenu items={menuItems} orientation="vertical" />);
    menubar = screen.getByRole('menubar');
    expect(menubar).toHaveClass('dyn-menu--vertical');
  });

  it('closes open submenus when clicking or focusing outside', async () => {
    const user = userEvent.setup();
    renderMenu();

    await user.click(screen.getByRole('menuitem', { name: 'Products' }));
    expect(screen.getByRole('menuitem', { name: 'Categories' })).toBeInTheDocument();

    await user.click(document.body);
    await waitFor(() =>
      expect(screen.queryByRole('menuitem', { name: 'Categories' })).not.toBeInTheDocument()
    );

    await user.click(screen.getByRole('menuitem', { name: 'Products' }));
    expect(screen.getByRole('menuitem', { name: 'Categories' })).toBeInTheDocument();

    const outsideButton = document.createElement('button');
    outsideButton.textContent = 'Outside';
    document.body.appendChild(outsideButton);

    await act(async () => {
      outsideButton.focus();
      fireEvent.focusIn(outsideButton);
    });

    await waitFor(() =>
      expect(screen.queryByRole('menuitem', { name: 'Categories' })).not.toBeInTheDocument()
    );

    outsideButton.remove();
  });

  it('supports roving focus within open submenus', async () => {
    const user = userEvent.setup();
    const onAction = vi.fn();
    renderMenu({ onAction });

    await user.click(screen.getByRole('menuitem', { name: 'Products' }));

    const submenu = screen.getByRole('menu', { name: 'Products' });

    await waitFor(() => expect(submenu).toHaveFocus());

    const getActiveText = () => {
      const activeId = submenu.getAttribute('aria-activedescendant');
      if (!activeId) return null;
      return document.getElementById(activeId)?.textContent;
    };

    expect(getActiveText()).toContain('All Products');

    await user.keyboard('{ArrowDown}');
    await waitFor(() => expect(getActiveText()).toContain('Categories'));

    await user.keyboard('{ArrowUp}');
    await waitFor(() => expect(getActiveText()).toContain('All Products'));

    await user.keyboard('{ArrowDown}');
    await waitFor(() => expect(getActiveText()).toContain('Categories'));
    await user.keyboard('{Enter}');

    expect(onAction).toHaveBeenCalledWith('open-categories');
    await waitFor(() =>
      expect(screen.queryByRole('menuitem', { name: 'Categories' })).not.toBeInTheDocument()
    );
  });

<<<<<<< HEAD
  it('renders disabled top-level items with aria-disabled when using DynMenuTrigger', () => {
    renderMenu({
      items: [
        { label: 'Enabled' },
        { label: 'Disabled', disabled: true },
      ],
    });

    const disabledTrigger = screen.getByRole('menuitem', { name: 'Disabled' });
    expect(disabledTrigger).toHaveAttribute('data-disabled', 'true');
    expect(disabledTrigger).toBeDisabled();
=======
  it('prevents activating loading submenu items', async () => {
    const user = userEvent.setup();
    const onAction = vi.fn();
    renderMenu({ onAction });

    await user.click(screen.getByRole('menuitem', { name: 'Products' }));

    const inventoryItem = screen.getByRole('menuitem', { name: 'Inventory' });
    expect(inventoryItem).toHaveAttribute('data-loading', 'true');
    expect(inventoryItem).toHaveAttribute('aria-busy', 'true');

    await user.click(inventoryItem);
    expect(onAction).not.toHaveBeenCalledWith(expect.stringContaining('Inventory'));
    expect(onAction).not.toHaveBeenCalled();
>>>>>>> 96d5eb7c
  });
});<|MERGE_RESOLUTION|>--- conflicted
+++ resolved
@@ -268,7 +268,6 @@
     );
   });
 
-<<<<<<< HEAD
   it('renders disabled top-level items with aria-disabled when using DynMenuTrigger', () => {
     renderMenu({
       items: [
@@ -280,21 +279,5 @@
     const disabledTrigger = screen.getByRole('menuitem', { name: 'Disabled' });
     expect(disabledTrigger).toHaveAttribute('data-disabled', 'true');
     expect(disabledTrigger).toBeDisabled();
-=======
-  it('prevents activating loading submenu items', async () => {
-    const user = userEvent.setup();
-    const onAction = vi.fn();
-    renderMenu({ onAction });
-
-    await user.click(screen.getByRole('menuitem', { name: 'Products' }));
-
-    const inventoryItem = screen.getByRole('menuitem', { name: 'Inventory' });
-    expect(inventoryItem).toHaveAttribute('data-loading', 'true');
-    expect(inventoryItem).toHaveAttribute('aria-busy', 'true');
-
-    await user.click(inventoryItem);
-    expect(onAction).not.toHaveBeenCalledWith(expect.stringContaining('Inventory'));
-    expect(onAction).not.toHaveBeenCalled();
->>>>>>> 96d5eb7c
   });
 });