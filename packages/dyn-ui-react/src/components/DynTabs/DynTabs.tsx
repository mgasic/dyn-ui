--- conflicted
+++ resolved
@@ -205,7 +205,6 @@
               item.closable && css('tab--closable')
             );
             return (
-<<<<<<< HEAD
               <div key={item.processedKey} className={wrapperClass} role="presentation" data-status={item.disabled ? 'disabled' : selected ? 'active' : 'inactive'}>
                 <button
                   ref={(el) => { tabsRef.current[index] = el; return el; }}
@@ -227,29 +226,6 @@
                     <span className={css('tab__badge')} aria-hidden="true">{item.badge}</span>
                   )}
                 </button>
-=======
-              <button
-                key={item.processedKey}
-                ref={(el) => { tabsRef.current[index] = el; }}
-                id={tabId}
-                role="tab"
-                type="button"
-                className={tabClass}
-                data-value={item.processedValue}
-                aria-selected={selected}
-                aria-controls={panelId}
-                aria-disabled={item.disabled || undefined}
-                data-status={item.disabled ? 'disabled' : selected ? 'active' : 'inactive'}
-                tabIndex={selected ? 0 : -1}
-                onClick={() => !item.disabled && onSelect(item.processedValue, activation === 'auto')}
-                disabled={item.disabled}
-              >
-                {item.icon && <span className={css('tab__icon')} aria-hidden="true">{item.icon}</span>}
-                <span className={css('tab__label')}>{item.label}</span>
-                {item.badge && (
-                  <span className={css('tab__badge')} aria-hidden="true">{item.badge}</span>
-                )}
->>>>>>> de7bb2c9
                 {(closable || item.closable) && (
                   <button
                     type="button"
