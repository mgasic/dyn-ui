/**
 * DynToolbar - Responsive Toolbar Component
 * Flexible toolbar with action buttons, responsive overflow, and multiple layout variants
 */

import React, {
  forwardRef,
  useImperativeHandle,
  useState,
  useEffect,
  useRef,
  useCallback,
  useMemo
} from 'react';
import classNames from 'classnames';
import { DynToolbarProps, ToolbarItem, DynToolbarRef, TOOLBAR_DEFAULTS } from './DynToolbar.types';
import { focusElement, getFocusableElements } from '../../utils/focus';
import { activateFocusTrap } from '../../utils/focusTrap';
import { DynIcon } from '../DynIcon';
import { DynBadge } from '../DynBadge';
import styles from './DynToolbar.module.css';

const PICTOGRAPH_REGEX = /\p{Extended_Pictographic}/u;
const SYMBOL_ONLY_REGEX = /^[\p{S}\p{P}]{1,3}$/u;

const isSymbolicIcon = (icon: string) => {
  if (!icon) {
    return false;
  }

  return PICTOGRAPH_REGEX.test(icon) || SYMBOL_ONLY_REGEX.test(icon);
};

const OVERFLOW_FOCUS_KEY = '__overflow__';

const TEXTUAL_INPUT_TYPES = new Set([
  'text',
  'search',
  'url',
  'tel',
  'email',
  'password',
  'number',
  'date',
  'datetime-local',
  'month',
  'time',
  'week'
]);

const isEditableTextControl = (target: EventTarget | null): boolean => {
  if (!(target instanceof HTMLElement)) {
    return false;
  }

  if (target.isContentEditable) {
    return true;
  }

  if (target instanceof HTMLTextAreaElement) {
    return !target.readOnly && !target.disabled;
  }

  if (target instanceof HTMLInputElement) {
    if (target.readOnly || target.disabled) {
      return false;
    }

    const inputType = target.type?.toLowerCase();

    if (!inputType) {
      return true;
    }

    if (TEXTUAL_INPUT_TYPES.has(inputType)) {
      return true;
    }
  }

  return false;
};

const DynToolbar = forwardRef<DynToolbarRef, DynToolbarProps>((
  {
    as: asProp,
    items = [],
    variant = TOOLBAR_DEFAULTS.variant,
    size = TOOLBAR_DEFAULTS.size,
    position = TOOLBAR_DEFAULTS.position,
    responsive = TOOLBAR_DEFAULTS.responsive,
    overflowMenu = TOOLBAR_DEFAULTS.overflowMenu,
    overflowThreshold = TOOLBAR_DEFAULTS.overflowThreshold,
    showLabels = TOOLBAR_DEFAULTS.showLabels,
    orientation = 'horizontal',
    className,
    itemClassName,
    onItemClick,
    onOverflowToggle,
    role: roleProp,
    onKeyDown: onKeyDownProp,
    'aria-orientation': ariaOrientationProp,
    ...rest
  },
  ref
) => {
  const Component = (asProp ?? 'div') as React.ElementType;
  const [visibleItems, setVisibleItems] = useState<ToolbarItem[]>(items);
  const [overflowItems, setOverflowItems] = useState<ToolbarItem[]>([]);
  const [isOverflowOpen, setIsOverflowOpen] = useState(false);
  const [activeDropdown, setActiveDropdown] = useState<string | null>(null);
  const toolbarRef = useRef<HTMLElement | null>(null);
  const overflowRef = useRef<HTMLDivElement>(null);
<<<<<<< HEAD
  const focusableRefs = useRef<Array<HTMLElement | null>>([]);
  const focusIntentRef = useRef<'keyboard' | null>(null);
  const [focusIndex, setFocusIndex] = useState<number>(-1);
=======
  const overflowButtonRef = useRef<HTMLButtonElement | null>(null);
  const overflowMenuRef = useRef<HTMLDivElement | null>(null);
  const overflowTrapCleanupRef = useRef<(() => void) | null>(null);
  const dropdownRefs = useRef<Record<string, { trigger: HTMLButtonElement | null; menu: HTMLDivElement | null }>>({});
  const dropdownTrapCleanupRef = useRef<(() => void) | null>(null);
  const lastDropdownIdRef = useRef<string | null>(null);
>>>>>>> ea5bffce

  // Filter visible items
  const filteredItems = useMemo(() => {
    return items.filter(item => item.visible !== false);
  }, [items]);

  // Handle responsive layout
  const updateLayout = useCallback(() => {
    if (!overflowMenu) {
      setVisibleItems(filteredItems);
      setOverflowItems([]);
      return;
    }

    if (!responsive) {
      setVisibleItems(filteredItems);
      setOverflowItems([]);
      return;
    }

    const thresholdValue = Math.max(1, overflowThreshold);
    const hasThresholdOverflow = filteredItems.length > thresholdValue;

    const applyThreshold = () => {
      if (!hasThresholdOverflow) {
        setVisibleItems(filteredItems);
        setOverflowItems([]);
        return;
      }

      const maxVisible = Math.max(1, Math.min(thresholdValue, filteredItems.length - 1));
      setVisibleItems(filteredItems.slice(0, maxVisible));
      setOverflowItems(filteredItems.slice(maxVisible));
    };

    if (!toolbarRef.current) {
      applyThreshold();
      return;
    }

    const toolbarWidth = toolbarRef.current.offsetWidth;

    // If toolbar has no measurable width (jsdom environment), fall back to
    // threshold handling so tests and SSR render deterministically.
    if (!toolbarWidth || toolbarWidth === 0) {
      applyThreshold();
      return;
    }

    const itemElements = toolbarRef.current.querySelectorAll('[data-toolbar-item]');

    if (itemElements.length === 0 || filteredItems.length === 0) {
      setVisibleItems([]);
      setOverflowItems([]);
      return;
    }

    const padding = 32;
    const measureVisibleItems = (reserveOverflowButton: boolean) => {
      const overflowButtonWidth = reserveOverflowButton ? 48 : 0;
      let totalWidth = 0;
      let count = 0;

      for (let i = 0; i < itemElements.length; i++) {
        const itemWidth = itemElements[i].getBoundingClientRect().width;
        if (totalWidth + itemWidth + overflowButtonWidth + padding <= toolbarWidth) {
          totalWidth += itemWidth;
          count++;
        } else {
          break;
        }
      }

      return count;
    };

    let measuredVisible = measureVisibleItems(hasThresholdOverflow);
    const needsOverflowByWidth = measuredVisible < filteredItems.length;
    const shouldShowOverflow = hasThresholdOverflow || needsOverflowByWidth;

    if (shouldShowOverflow && !hasThresholdOverflow) {
      measuredVisible = measureVisibleItems(true);
    }

    if (!shouldShowOverflow) {
      setVisibleItems(filteredItems);
      setOverflowItems([]);
      return;
    }

    const maxVisible = hasThresholdOverflow
      ? Math.max(1, Math.min(thresholdValue, filteredItems.length - 1))
      : Math.max(1, filteredItems.length - 1);

    const visibleCount = Math.max(1, Math.min(measuredVisible, maxVisible));

    setVisibleItems(filteredItems.slice(0, visibleCount));
    setOverflowItems(filteredItems.slice(visibleCount));
  }, [filteredItems, responsive, overflowMenu, overflowThreshold]);

  useEffect(() => {
    updateLayout();
  }, [updateLayout]);

  useEffect(() => {
    if (!responsive) return;

    const handleResize = () => {
      updateLayout();
    };

    let resizeObserver: ResizeObserver | null = null;

    if (typeof window !== 'undefined' && typeof window.ResizeObserver === 'function') {
      const candidate = new window.ResizeObserver(handleResize) as unknown;

      if (
        candidate &&
        typeof (candidate as ResizeObserver).observe === 'function' &&
        typeof (candidate as ResizeObserver).disconnect === 'function'
      ) {
        resizeObserver = candidate as ResizeObserver;

        if (toolbarRef.current) {
          resizeObserver.observe(toolbarRef.current);
        }
      }
    }

    window.addEventListener('resize', handleResize);

    return () => {
      resizeObserver?.disconnect();

      window.removeEventListener('resize', handleResize);
    };
  }, [responsive, updateLayout]);

  // Close dropdowns when clicking outside
  useEffect(() => {
    const handleClickOutside = (event: MouseEvent) => {
      const target = event.target as Node;
      // Close overflow and dropdown when clicking outside the toolbar entirely
      if (toolbarRef.current && !toolbarRef.current.contains(target)) {
        setIsOverflowOpen(false);
        setActiveDropdown(null);
      }
    };

    document.addEventListener('mousedown', handleClickOutside);
    return () => document.removeEventListener('mousedown', handleClickOutside);
  }, []);

  useImperativeHandle(ref, () => ({
    openOverflow: () => {
      setIsOverflowOpen(true);
      onOverflowToggle?.(true);
    },
    closeOverflow: () => {
      setIsOverflowOpen(false);
      onOverflowToggle?.(false);
    },
    toggleOverflow: () => {
      const newState = !isOverflowOpen;
      setIsOverflowOpen(newState);
      onOverflowToggle?.(newState);
    },
    refreshLayout: updateLayout
  }));

  const handleItemClick = useCallback((item: ToolbarItem, event?: React.MouseEvent) => {
    if (item.disabled) return;

    if (item.type === 'dropdown') {
      event?.preventDefault();
      setActiveDropdown(prev => {
        const next = prev === item.id ? null : item.id;
        lastDropdownIdRef.current = next ?? item.id;
        return next;
      });
      return;
    }

    if (item.action) {
      item.action();
    }

    onItemClick?.(item);

    if (activeDropdown) {
      lastDropdownIdRef.current = activeDropdown;
      setActiveDropdown(null);
    }

    // Close overflow menu after action
    if (isOverflowOpen) {
      setIsOverflowOpen(false);
      onOverflowToggle?.(false);
    }
  }, [activeDropdown, isOverflowOpen, onItemClick, onOverflowToggle]);

  const handleOverflowToggle = () => {
    const newState = !isOverflowOpen;
    setIsOverflowOpen(newState);
    onOverflowToggle?.(newState);
  };

<<<<<<< HEAD
  const focusableItems = useMemo(() => {
    const descriptors: Array<{ key: string; disabled: boolean }> = [];

    visibleItems.forEach(item => {
      if (!item || item.type === 'separator' || item.type === 'custom') {
        return;
      }

      if (item.type === 'search') {
        descriptors.push({ key: item.id, disabled: false });
        return;
      }

      descriptors.push({ key: item.id, disabled: Boolean(item.disabled) });
    });

    if (overflowItems.length > 0) {
      descriptors.push({ key: OVERFLOW_FOCUS_KEY, disabled: false });
    }

    return descriptors;
  }, [visibleItems, overflowItems]);

  const focusIndexLookup = useMemo(() => {
    const map = new Map<string, number>();
    focusableItems.forEach((descriptor, index) => {
      map.set(descriptor.key, index);
    });
    return map;
  }, [focusableItems]);

  const firstEnabledIndex = useMemo(() => {
    return focusableItems.findIndex(descriptor => !descriptor.disabled);
  }, [focusableItems]);

  const lastEnabledIndex = useMemo(() => {
    for (let i = focusableItems.length - 1; i >= 0; i--) {
      if (!focusableItems[i]?.disabled) {
        return i;
      }
    }
    return -1;
  }, [focusableItems]);

  useEffect(() => {
    focusableRefs.current.length = focusableItems.length;
  }, [focusableItems.length]);

  useEffect(() => {
    if (focusableItems.length === 0) {
      if (focusIndex !== -1) {
        setFocusIndex(-1);
=======
  const handleOverflowMenuKeyDown = (event: React.KeyboardEvent<HTMLDivElement>) => {
    if (event.key !== 'Escape') return;
    event.preventDefault();
    setIsOverflowOpen(false);
    onOverflowToggle?.(false);
  };

  useEffect(() => {
    if (!isOverflowOpen) return undefined;
    const menu = overflowMenuRef.current;
    if (!menu) return undefined;

    const cleanup = activateFocusTrap(menu, {
      initialFocus: () => {
        const [first] = getFocusableElements(menu);
        return first ?? menu;
      },
      returnFocus: () => overflowButtonRef.current
    });

    overflowTrapCleanupRef.current = cleanup;

    return () => {
      cleanup();
      overflowTrapCleanupRef.current = null;
    };
  }, [isOverflowOpen]);

  useEffect(() => {
    dropdownTrapCleanupRef.current?.();
    dropdownTrapCleanupRef.current = null;

    if (!activeDropdown) {
      if (lastDropdownIdRef.current) {
        const trigger = dropdownRefs.current[lastDropdownIdRef.current]?.trigger;
        focusElement(trigger ?? null);
        lastDropdownIdRef.current = null;
>>>>>>> ea5bffce
      }
      return;
    }

<<<<<<< HEAD
    if (focusIndex === -1) {
      if (firstEnabledIndex !== -1) {
        setFocusIndex(firstEnabledIndex);
      }
      return;
    }

    if (focusIndex >= focusableItems.length) {
      if (firstEnabledIndex !== -1) {
        setFocusIndex(firstEnabledIndex);
      }
      return;
    }

    const current = focusableItems[focusIndex];
    if (!current || current.disabled) {
      if (firstEnabledIndex !== -1) {
        setFocusIndex(firstEnabledIndex);
      }
    }
  }, [focusIndex, focusableItems, firstEnabledIndex]);

  useEffect(() => {
    if (focusIntentRef.current !== 'keyboard') {
      focusIntentRef.current = null;
      return;
    }

    if (focusIndex < 0) {
      focusIntentRef.current = null;
      return;
    }

    const target = focusableRefs.current[focusIndex];
    if (target && typeof target.focus === 'function') {
      target.focus();
    }

    focusIntentRef.current = null;
  }, [focusIndex]);

  const registerFocusable = useCallback(
    (index: number | undefined) => (node: HTMLElement | null) => {
      if (index === undefined || index < 0) {
        return;
      }
      focusableRefs.current[index] = node;
    },
    []
  );

  const handleFocusableFocus = useCallback(
    (index: number | undefined) => () => {
      if (index === undefined || index < 0) {
        return;
      }
      if (focusIndex !== index) {
        focusIntentRef.current = null;
        setFocusIndex(index);
      }
    },
    [focusIndex]
  );

  const moveFocus = useCallback(
    (direction: 1 | -1) => {
      if (focusableItems.length === 0) {
        return;
      }

      const start = focusIndex >= 0 ? focusIndex : firstEnabledIndex;
      if (start == null || start === -1) {
        return;
      }

      let nextIndex = start;
      for (let i = 0; i < focusableItems.length; i++) {
        nextIndex = (nextIndex + direction + focusableItems.length) % focusableItems.length;
        if (!focusableItems[nextIndex]?.disabled) {
          focusIntentRef.current = 'keyboard';
          setFocusIndex(nextIndex);
          return;
        }
      }
    },
    [firstEnabledIndex, focusIndex, focusableItems]
  );

  const handleToolbarKeyDown = useCallback(
    (event: React.KeyboardEvent<HTMLElement>) => {
      if (isEditableTextControl(event.target)) {
        onKeyDownProp?.(event);
        return;
      }

      const key = event.key;
      let handled = false;

      if (key === 'Home') {
        if (firstEnabledIndex !== -1) {
          event.preventDefault();
          focusIntentRef.current = 'keyboard';
          setFocusIndex(firstEnabledIndex);
          handled = true;
        }
      } else if (key === 'End') {
        if (lastEnabledIndex !== -1) {
          event.preventDefault();
          focusIntentRef.current = 'keyboard';
          setFocusIndex(lastEnabledIndex);
          handled = true;
        }
      } else if (key === 'ArrowRight' || key === 'ArrowLeft' || key === 'ArrowUp' || key === 'ArrowDown') {
        event.preventDefault();
        const direction: 1 | -1 = key === 'ArrowRight' || key === 'ArrowDown' ? 1 : -1;
        moveFocus(direction);
        handled = true;
      }

      onKeyDownProp?.(event);

      if (handled) {
        event.stopPropagation();
      }
    },
    [firstEnabledIndex, lastEnabledIndex, moveFocus, onKeyDownProp]
  );
=======
    const registry = dropdownRefs.current[activeDropdown];
    if (!registry?.menu) return;

    const cleanup = activateFocusTrap(registry.menu, {
      initialFocus: () => {
        const [first] = getFocusableElements(registry.menu!);
        return first ?? registry.menu;
      },
      returnFocus: () => dropdownRefs.current[activeDropdown]?.trigger ?? null
    });

    dropdownTrapCleanupRef.current = cleanup;

    return () => {
      cleanup();
      dropdownTrapCleanupRef.current = null;
    };
  }, [activeDropdown]);

  useEffect(() => () => {
    overflowTrapCleanupRef.current?.();
    dropdownTrapCleanupRef.current?.();
  }, []);
>>>>>>> ea5bffce

  const renderBadge = useCallback((badge: ToolbarItem['badge']) => {
    if (!badge) {
      return null;
    }

    if (typeof badge === 'object') {
      const count = badge.count ?? badge.value;
      return (
        <DynBadge
          count={typeof count === 'number' ? count : undefined}
          maxCount={badge.maxCount}
          showZero={badge.showZero}
          color={badge.color}
          variant={badge.variant}
          size="small"
        >
          {badge.label}
        </DynBadge>
      );
    }

    if (typeof badge === 'number') {
      return <DynBadge count={badge} size="small" />;
    }

    return <DynBadge size="small">{badge}</DynBadge>;
  }, []);

  const renderIconContent = useCallback((icon: ToolbarItem['icon']) => {
    if (React.isValidElement(icon)) {
      return icon;
    }

    if (typeof icon === 'string') {
      const normalizedIcon = icon.trim();

      if (!normalizedIcon) {
        return null;
      }

      if (isSymbolicIcon(normalizedIcon)) {
        return (
          <span
            className={styles['toolbar-item-icon-text']}
            data-testid={`icon-${normalizedIcon}`}
            aria-hidden="true"
          >
            {normalizedIcon}
          </span>
        );
      }

      return <DynIcon icon={normalizedIcon} data-testid={`icon-${normalizedIcon}`} />;
    }

    if (icon == null) {
      return null;
    }

    return icon as React.ReactNode;
  }, []);

  const renderToolbarItem = (item: ToolbarItem, isInOverflow = false) => {
    if (item.type === 'separator') {
      return (
        <div
          key={item.id}
          className={classNames(styles['toolbar-separator'], 'toolbar-separator')}
          data-toolbar-item
        />
      );
    }

    if (item.type === 'search') {
      const focusIndexForItem = focusIndexLookup.get(item.id);
      const resolvedTabIndex =
        focusIndexForItem === undefined
          ? undefined
          : focusIndex === focusIndexForItem
          ? 0
          : -1;

      return (
        <div
          key={item.id}
          className={classNames(styles['toolbar-search'], 'toolbar-search')}
          data-toolbar-item
        >
          <input
            type="search"
            placeholder={item.label || 'Search...'}
            className={styles['search-input']}
            tabIndex={resolvedTabIndex}
            ref={registerFocusable(focusIndexForItem)}
            onFocus={handleFocusableFocus(focusIndexForItem)}
          />
        </div>
      );
    }

    if (item.type === 'custom' && item.component) {
      return (
        <div
          key={item.id}
          className={classNames(styles['toolbar-custom'], 'toolbar-custom')}
          data-toolbar-item
        >
          {item.component}
        </div>
      );
    }

    const itemClasses = classNames(
      styles['toolbar-item'],
      'toolbar-item',
      {
        [styles['toolbar-item-disabled']]: item.disabled,
        'toolbar-item-disabled': item.disabled,
        [styles['toolbar-item-active']]: activeDropdown === item.id,
        'toolbar-item-active': activeDropdown === item.id,
        [styles['toolbar-item-overflow']]: isInOverflow,
        'toolbar-item-overflow': isInOverflow,
        [styles['toolbar-item-dropdown']]: item.type === 'dropdown',
        'toolbar-item-dropdown': item.type === 'dropdown'
      },
      itemClassName
    );

    const iconContent = renderIconContent(item.icon);
    const focusIndexForItem = focusIndexLookup.get(item.id);
    const resolvedTabIndex =
      focusIndexForItem === undefined
        ? undefined
        : focusIndex === focusIndexForItem
        ? 0
        : -1;

    const computedState = item.state ?? (item.type === 'dropdown' && activeDropdown === item.id ? 'open' : undefined);
    const isToggleState = item.state === 'on' || item.state === 'off' || item.state === 'mixed';
    const ariaPressed: React.ButtonHTMLAttributes<HTMLButtonElement>['aria-pressed'] = isToggleState
      ? item.state === 'mixed'
        ? 'mixed'
        : item.state === 'on'
      : undefined;

    if (item.type === 'dropdown' && !dropdownRefs.current[item.id]) {
      dropdownRefs.current[item.id] = { trigger: null, menu: null };
    }

    return (
      <div key={item.id} className={styles['toolbar-item-wrapper']}>
        <button
          ref={(node) => {
            if (item.type === 'dropdown') {
              dropdownRefs.current[item.id] = {
                ...(dropdownRefs.current[item.id] ?? { trigger: null, menu: null }),
                trigger: node
              };
            }
          }}
          className={itemClasses}
          onClick={(e) => handleItemClick(item, e)}
          disabled={item.disabled}
          title={item.tooltip || item.label}
          data-toolbar-item
          aria-label={item.label}
          aria-expanded={item.type === 'dropdown' ? activeDropdown === item.id : undefined}
          aria-haspopup={item.type === 'dropdown' ? 'menu' : undefined}
          aria-pressed={ariaPressed}
          data-state={computedState}
          data-disabled={item.disabled ? '' : undefined}
          tabIndex={resolvedTabIndex}
          ref={registerFocusable(focusIndexForItem)}
          onFocus={handleFocusableFocus(focusIndexForItem)}
        >
          {iconContent && (
            <span className={styles['toolbar-item-icon']}>
              {iconContent}
            </span>
          )}
          {showLabels && item.label && (
            <span
              className={styles['toolbar-item-label']}
              title={item.tooltip || item.label}
              aria-label={item.label}
              aria-haspopup={item.type === 'dropdown' ? 'menu' : undefined}
              aria-expanded={item.type === 'dropdown' ? activeDropdown === item.id : undefined}
            >
              {item.label}
            </span>
          )}
          {item.badge && (() => {
            // compute simple numeric count for tests
            let count: number | string | undefined;
            if (typeof item.badge === 'number') count = item.badge;
            else if (typeof item.badge === 'object') count = item.badge.count ?? item.badge.value;

            return (
              <span
                className={styles['toolbar-item-badge']}
                data-testid="badge"
                {...(count !== undefined ? { 'data-count': String(count) } : {})}
              >
                {renderBadge(item.badge)}
              </span>
            );
          })()}
          {item.type === 'dropdown' && (
            <span className={styles['toolbar-dropdown-arrow']}>
              <DynIcon icon="dyn-icon-chevron-down" />
            </span>
          )}
        </button>

        {/* Dropdown menu */}
        {item.type === 'dropdown' && item.items && activeDropdown === item.id && (
          <div
            className={styles['toolbar-dropdown-menu']}
            role="menu"
            tabIndex={-1}
            ref={(node) => {
              dropdownRefs.current[item.id] = {
                ...(dropdownRefs.current[item.id] ?? { trigger: null, menu: null }),
                menu: node
              };
            }}
            onKeyDown={(event) => {
              if (event.key !== 'Escape') return;
              event.preventDefault();
              lastDropdownIdRef.current = item.id;
              setActiveDropdown(null);
            }}
          >
            {item.items.map(subItem => (
              <button
                key={subItem.id}
                className={styles['toolbar-dropdown-item']}
                onClick={() => handleItemClick(subItem)}
                disabled={subItem.disabled}
                role="menuitem"
              >
                {subItem.icon && (
                  <span className={styles['toolbar-item-icon']}>
                    {typeof subItem.icon === 'string' ? (
                      <DynIcon icon={subItem.icon} />
                    ) : (
                      subItem.icon
                    )}
                  </span>
                )}
                <span className={styles['toolbar-item-label']}>
                  {subItem.label}
                </span>
                {subItem.badge && (
                  <span className={styles['toolbar-item-badge']}>
                    {renderBadge(subItem.badge)}
                  </span>
                )}
              </button>
            ))}
          </div>
        )}
      </div>
    );
  };

  const toolbarClasses = classNames(
    styles['dyn-toolbar'],
    'dyn-toolbar',
    {
      [styles[`variant-${variant}`]]: variant,
      [`variant-${variant}`]: variant,
      [styles[`size-${size}`]]: size,
      [`size-${size}`]: size,
      [styles[`position-${position}`]]: position,
      [`position-${position}`]: position,
      [styles['responsive']]: responsive,
      'responsive': responsive,
      [styles['show-labels']]: showLabels,
      'show-labels': showLabels
    },
    className
  );

  return (
    <Component
      className={toolbarClasses}
      ref={(node: HTMLElement | null) => {
        toolbarRef.current = node;
      }}
      role={roleProp ?? 'toolbar'}
      data-orientation={orientation}
      aria-orientation={ariaOrientationProp ?? orientation}
      onKeyDown={handleToolbarKeyDown}
      {...rest}
    >
      <div className={styles['toolbar-content']}>
        <div className={styles['toolbar-items']}>
          {visibleItems.map(item => renderToolbarItem(item))}
        </div>

        {overflowItems.length > 0 && (
          <div className={styles['toolbar-overflow']} ref={overflowRef}>
            <button
              ref={(node) => {
                overflowButtonRef.current = node;
              }}
              className={classNames(
                styles['toolbar-overflow-button'],
                'toolbar-overflow-button',
                {
                  [styles['active']]: isOverflowOpen,
                  'active': isOverflowOpen
                },
                itemClassName
              )}
              onClick={handleOverflowToggle}
              aria-haspopup="menu"
              aria-expanded={isOverflowOpen}
              aria-label="More actions"
              title="More actions"
              data-state={isOverflowOpen ? 'open' : undefined}
              tabIndex={focusIndexLookup.get(OVERFLOW_FOCUS_KEY) === focusIndex ? 0 : -1}
              ref={registerFocusable(focusIndexLookup.get(OVERFLOW_FOCUS_KEY))}
              onFocus={handleFocusableFocus(focusIndexLookup.get(OVERFLOW_FOCUS_KEY))}
            >
              <DynIcon icon="more-horizontal" />
            </button>

            {isOverflowOpen && (
              <div
                className={styles['toolbar-overflow-menu']}
                role="menu"
                tabIndex={-1}
                ref={(node) => {
                  overflowMenuRef.current = node;
                }}
                onKeyDown={handleOverflowMenuKeyDown}
              >
                {overflowItems.map(item => renderToolbarItem(item, true))}
              </div>
            )}
          </div>
        )}
      </div>
    </Component>
  );
});

DynToolbar.displayName = 'DynToolbar';

export default DynToolbar;
export { DynToolbar };<|MERGE_RESOLUTION|>--- conflicted
+++ resolved
@@ -110,18 +110,9 @@
   const [activeDropdown, setActiveDropdown] = useState<string | null>(null);
   const toolbarRef = useRef<HTMLElement | null>(null);
   const overflowRef = useRef<HTMLDivElement>(null);
-<<<<<<< HEAD
   const focusableRefs = useRef<Array<HTMLElement | null>>([]);
   const focusIntentRef = useRef<'keyboard' | null>(null);
   const [focusIndex, setFocusIndex] = useState<number>(-1);
-=======
-  const overflowButtonRef = useRef<HTMLButtonElement | null>(null);
-  const overflowMenuRef = useRef<HTMLDivElement | null>(null);
-  const overflowTrapCleanupRef = useRef<(() => void) | null>(null);
-  const dropdownRefs = useRef<Record<string, { trigger: HTMLButtonElement | null; menu: HTMLDivElement | null }>>({});
-  const dropdownTrapCleanupRef = useRef<(() => void) | null>(null);
-  const lastDropdownIdRef = useRef<string | null>(null);
->>>>>>> ea5bffce
 
   // Filter visible items
   const filteredItems = useMemo(() => {
@@ -329,7 +320,6 @@
     onOverflowToggle?.(newState);
   };
 
-<<<<<<< HEAD
   const focusableItems = useMemo(() => {
     const descriptors: Array<{ key: string; disabled: boolean }> = [];
 
@@ -382,50 +372,10 @@
     if (focusableItems.length === 0) {
       if (focusIndex !== -1) {
         setFocusIndex(-1);
-=======
-  const handleOverflowMenuKeyDown = (event: React.KeyboardEvent<HTMLDivElement>) => {
-    if (event.key !== 'Escape') return;
-    event.preventDefault();
-    setIsOverflowOpen(false);
-    onOverflowToggle?.(false);
-  };
-
-  useEffect(() => {
-    if (!isOverflowOpen) return undefined;
-    const menu = overflowMenuRef.current;
-    if (!menu) return undefined;
-
-    const cleanup = activateFocusTrap(menu, {
-      initialFocus: () => {
-        const [first] = getFocusableElements(menu);
-        return first ?? menu;
-      },
-      returnFocus: () => overflowButtonRef.current
-    });
-
-    overflowTrapCleanupRef.current = cleanup;
-
-    return () => {
-      cleanup();
-      overflowTrapCleanupRef.current = null;
-    };
-  }, [isOverflowOpen]);
-
-  useEffect(() => {
-    dropdownTrapCleanupRef.current?.();
-    dropdownTrapCleanupRef.current = null;
-
-    if (!activeDropdown) {
-      if (lastDropdownIdRef.current) {
-        const trigger = dropdownRefs.current[lastDropdownIdRef.current]?.trigger;
-        focusElement(trigger ?? null);
-        lastDropdownIdRef.current = null;
->>>>>>> ea5bffce
-      }
-      return;
-    }
-
-<<<<<<< HEAD
+      }
+      return;
+    }
+
     if (focusIndex === -1) {
       if (firstEnabledIndex !== -1) {
         setFocusIndex(firstEnabledIndex);
@@ -553,31 +503,6 @@
     },
     [firstEnabledIndex, lastEnabledIndex, moveFocus, onKeyDownProp]
   );
-=======
-    const registry = dropdownRefs.current[activeDropdown];
-    if (!registry?.menu) return;
-
-    const cleanup = activateFocusTrap(registry.menu, {
-      initialFocus: () => {
-        const [first] = getFocusableElements(registry.menu!);
-        return first ?? registry.menu;
-      },
-      returnFocus: () => dropdownRefs.current[activeDropdown]?.trigger ?? null
-    });
-
-    dropdownTrapCleanupRef.current = cleanup;
-
-    return () => {
-      cleanup();
-      dropdownTrapCleanupRef.current = null;
-    };
-  }, [activeDropdown]);
-
-  useEffect(() => () => {
-    overflowTrapCleanupRef.current?.();
-    dropdownTrapCleanupRef.current?.();
-  }, []);
->>>>>>> ea5bffce
 
   const renderBadge = useCallback((badge: ToolbarItem['badge']) => {
     if (!badge) {
