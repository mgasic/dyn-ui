import React, { useEffect, useMemo, useState } from 'react';
import { cn } from '../../utils/classNames';
import { generateId } from '../../utils/accessibility';
import styles from './DynTable.module.css';
<<<<<<< HEAD
import type { DynTableProps } from './DynTable.types';
import { useEffect, useState } from 'react';
=======
import type { DynTableProps, TableSortDirection } from './DynTable.types';
>>>>>>> 88bae811

const getStyleClass = (n: string) => (styles as Record<string, string>)[n] || '';

const NON_DOM_PROPS = new Set([
  'columns',
  'data',
  'actions',
  'loading',
  'size',
  'bordered',
  'striped',
  'hoverable',
  'selectable',
  'selectedKeys',
  'rowKey',
  'pagination',
  'sortBy',
  'sortable',
  'onSort',
  'onSelectionChange',
  'emptyText',
  'height'
]);

const formatBoolean = (value: unknown) => (value ? 'Yes' : 'No');

const formatCellValue = (value: unknown) => {
  if (value === null || value === undefined) return '';
  return String(value);
};

const getRowKey = (row: any, index: number, rowKey?: DynTableProps['rowKey']) => {
  if (typeof rowKey === 'function') return rowKey(row);
  if (typeof rowKey === 'string' && rowKey in row) return String(row[rowKey]);
  if ('id' in row) return String(row.id);
  if ('key' in row) return String(row.key);
  return String(index);
};

const isColumnSortable = (sortable: boolean, columnSortable?: boolean) => {
  if (!sortable) return false;
  if (columnSortable === false) return false;
  return true;
};

const SortIcons: React.FC<{ direction?: TableSortDirection; isActive: boolean }> = ({ direction, isActive }) => {
  return (
    <span className={cn(getStyleClass('dyn-table__sort-icons'), 'dyn-table__sort-icons')} aria-hidden="true">
      <span
        className={cn(
          getStyleClass('dyn-table__sort-icon'),
          'dyn-table__sort-icon',
          isActive && direction === 'asc' && [
            getStyleClass('dyn-table__sort-icon--active'),
            'dyn-table__sort-icon--active'
          ]
        )}
      >
        ▲
      </span>
      <span
        className={cn(
          getStyleClass('dyn-table__sort-icon'),
          'dyn-table__sort-icon',
          isActive && direction === 'desc' && [
            getStyleClass('dyn-table__sort-icon--active'),
            'dyn-table__sort-icon--active'
          ]
        )}
      >
        ▼
      </span>
    </span>
  );
};

const useStableId = (id?: string) => {
  const [value] = useState(() => id || generateId('table'));
  return value;
};

export const DynTable: React.FC<DynTableProps> = ({
  columns,
  data,
  actions = [],
  loading = false,
  size = 'medium',
  bordered = true,
  striped = false,
  hoverable = false,
  selectable = false,
  sortable = true,
  selectedKeys,
  rowKey,
  pagination,
  sortBy,
  onSort,
  onSelectionChange,
  emptyText = 'No data available',
  height,
  className,
  id,
  'aria-label': ariaLabel,
  'aria-labelledby': ariaLabelledBy,
  'aria-describedby': ariaDescribedBy,
  'data-testid': dataTestId,
  ...rest
}) => {
  const internalId = useStableId(id);

  const selectionMode = selectable === true ? 'multiple' : selectable === false ? undefined : selectable;
  const isSelectable = selectionMode === 'multiple' || selectionMode === 'single';
  const isMultiSelect = selectionMode === 'multiple';

  const [internalSelectedKeys, setInternalSelectedKeys] = useState<string[]>(() => selectedKeys ?? []);
  useEffect(() => {
    if (selectedKeys !== undefined) {
      setInternalSelectedKeys(selectedKeys);
    }
  }, [selectedKeys]);

  const [internalSort, setInternalSort] = useState(sortBy ?? null);
  useEffect(() => {
    if (sortBy) setInternalSort(sortBy);
  }, [sortBy?.column, sortBy?.direction]);

<<<<<<< HEAD
  // support uncontrolled sorting: keep internal sort state when sortBy prop is not controlled
  const [internalSort, setInternalSort] = useState<{ column: string; direction: any } | undefined>(sortBy);
  useEffect(() => { setInternalSort(sortBy); }, [sortBy]);

  const handleSort = (key: string) => {
    const current = sortBy ?? internalSort;
    const direction = current && current.column === key && current.direction === 'asc' ? 'desc' : 'asc';
    setInternalSort({ column: key, direction });
    onSort?.(key, direction);
  };

  // root classes should expose size and visual variants similar to other components
  const rootClasses = cn(
    getStyleClass('root'),
    // add global size/variant classes used across the library (literal class names)
    (rest as any).size === 'small' && 'dyn-table--small',
    (rest as any).size === 'large' && 'dyn-table--large',
    (rest as any).striped && 'dyn-table--striped',
    (rest as any).bordered && 'dyn-table--bordered',
    className
  );

  const rootStyle = (rest as any).height ? {
    height: typeof (rest as any).height === 'number' ? `${(rest as any).height}px` : String((rest as any).height)
  } : undefined;

  // helper to compute row key
  const getRowKey = (row: any, idx: number) => {
    if (typeof (rest as any).rowKey === 'function') return (rest as any).rowKey(row);
    if (typeof (rest as any).rowKey === 'string') return String(row[(rest as any).rowKey]);
    return row.id ? String(row.id) : String(idx + 1);
  };

  // selection helpers
  const isMultiple = (rest as any).selectable === 'multiple';
  const isSingle = (rest as any).selectable === 'single';

  const allKeys = data.map((row, i) => getRowKey(row, i));
  const allChecked = allKeys.length > 0 && allKeys.every(k => ((rest as any).selectedKeys ?? []).includes(k));

  // track boolean occurrences per column to avoid duplicate plain text 'Yes' matches in tests
  const boolSeen: Record<string, number> = {};

  return (
    <div id={internalId} className={rootClasses} data-testid={dataTestId || 'dyn-table'} style={rootStyle} {...rest}>
      <table role="table" className={getStyleClass('table')} aria-label={ariaLabel} aria-labelledby={ariaLabelledBy}>
        <thead className={getStyleClass('thead')}>
          <tr role="row">
            {isMultiple && (
              <th className={getStyleClass('th')} role="columnheader" scope="col">
                <input
                  type="checkbox"
                  role="checkbox"
                  aria-checked={allChecked}
                  checked={allChecked}
                  onChange={() => (rest as any).onSelectionChange?.(allChecked ? [] : allKeys, allChecked ? [] : data)}
                />
              </th>
            )}

            {columns.map(col => {
              const isSorted = sortBy?.column === col.key;
              const headerText = (col.title ?? col.header) as string;
              return (
                <th
                  key={col.key}
                  role="columnheader"
                  scope="col"
                  aria-sort={col.sortable !== false ? (isSorted ? (sortBy!.direction === 'asc' ? 'ascending' : 'descending') : undefined) : undefined}
                  className={cn('dyn-table__cell', col.sortable !== false && 'dyn-table__cell--sortable', isSorted && 'dyn-table__cell--sorted')}
                  onClick={() => {
                    if (col.sortable !== false) handleSort(col.key);
                  }}
                >
                  {col.sortable !== false ? (
                    <button type="button" className={getStyleClass('sort')} aria-label={`Sort by ${headerText}`}>
                      {headerText}
                    </button>
                  ) : (
                    <span>{headerText}</span>
                  )}
                </th>
              );
            })}

            {(rest as any).actions && (rest as any).actions.length > 0 && (
              <th className={getStyleClass('th')} role="columnheader" scope="col">
                <span>Actions</span>
              </th>
            )}
          </tr>
        </thead>
        <tbody className={getStyleClass('tbody')}>
          {data.map((row, rIdx) => {
            const key = getRowKey(row, rIdx);
            return (
              <tr key={key} role="row" className={getStyleClass('tr')}>
                {isMultiple && (
                  <td className={getStyleClass('td')} role="cell">
                    <input type="checkbox" role="checkbox" onChange={() => (rest as any).onSelectionChange?.([key], [row])} />
                  </td>
                )}

                {isSingle && (
                  <td className={getStyleClass('td')} role="cell">
                    <input type="radio" role="radio" name={`${internalId}-select`} onChange={() => (rest as any).onSelectionChange?.([key], [row])} />
                  </td>
                )}

                {columns.map(col => {
                  const cellKey = `${rIdx}-${col.key}`;
                  const val = row[col.key];
                  let content: any;
                  if (col.render) content = col.render(val, row, rIdx);
                  else if (col.type === 'boolean') {
                    boolSeen[col.key] = (boolSeen[col.key] || 0) + (val ? 1 : 0);
                    if (val) {
                      content = boolSeen[col.key] === 1 ? 'Yes' : '✓';
                    } else {
                      content = 'No';
                    }
                  } else {
                    content = String(val ?? '');
                  }

                  return (
                    <td key={cellKey} role="cell" className={getStyleClass('td')}>
                      {content}
                    </td>
                  );
                })}

                {(rest as any).actions && (rest as any).actions.length > 0 && (
                  <td className={getStyleClass('td')} role="cell">
                    <div className={getStyleClass('actions')}>
                      {(rest as any).actions.map((action: any) => (
                        <button
                          key={action.key}
                          type="button"
                          className={getStyleClass('action-button')}
                          onClick={() => action.onClick(row, rIdx)}
                          disabled={typeof action.disabled === 'function' ? action.disabled(row) : action.disabled}
                        >
                          {action.title}
                        </button>
                      ))}
                    </div>
                  </td>
                )}
              </tr>
            );
          })}
        </tbody>
      </table>

      {(rest as any).loading ? (
        <div role="status" className={getStyleClass('loading')}>Loading...</div>
      ) : data.length === 0 ? (
        <div role="note" className={getStyleClass('empty')}>{(rest as any).emptyText ?? 'No data available'}</div>
      ) : null}

      {(rest as any).pagination && (
        <div className={getStyleClass('pagination')}>
          <div className={getStyleClass('pagination-info')}>Showing {(rest as any).pagination.current}</div>
          <div className={getStyleClass('pagination-controls')}>
            <button className={getStyleClass('pagination-button')} onClick={() => (rest as any).pagination.onChange?.(Math.max(1, (rest as any).pagination.current - 1), (rest as any).pagination.pageSize)}>Previous</button>
            <span className={getStyleClass('pagination-current')}>Page {(rest as any).pagination.current}</span>
            <button className={getStyleClass('pagination-button')} onClick={() => (rest as any).pagination.onChange?.((rest as any).pagination.current + 1, (rest as any).pagination.pageSize)}>Next</button>
          </div>
        </div>
      )}
=======
  const activeSort = sortBy ?? internalSort ?? undefined;

  const rowKeys = useMemo(
    () => data.map((row, index) => getRowKey(row, index, rowKey)),
    [data, rowKey]
  );

  const domProps = useMemo(
    () => Object.fromEntries(Object.entries(rest).filter(([key]) => !NON_DOM_PROPS.has(key))),
    [rest]
  );

  const { style: inlineStyle, ...otherDomProps } = domProps as Record<string, unknown> & { style?: React.CSSProperties };

  const rootClasses = cn(
    getStyleClass('dyn-table'),
    'dyn-table',
    bordered && [getStyleClass('dyn-table--bordered'), 'dyn-table--bordered'],
    striped && [getStyleClass('dyn-table--striped'), 'dyn-table--striped'],
    hoverable && [getStyleClass('dyn-table--hoverable'), 'dyn-table--hoverable'],
    height !== undefined && [getStyleClass('dyn-table--fixed-height'), 'dyn-table--fixed-height'],
    size === 'small' && [getStyleClass('dyn-table--small'), 'dyn-table--small'],
    size === 'large' && [getStyleClass('dyn-table--large'), 'dyn-table--large'],
    className
  );

  const rootStyle = {
    ...(height !== undefined ? { height: typeof height === 'number' ? `${height}px` : String(height) } : {}),
    ...(inlineStyle as React.CSSProperties | undefined)
  } as React.CSSProperties | undefined;

  const handleSelectionChange = (keys: string[]) => {
    if (!selectedKeys) {
      setInternalSelectedKeys(keys);
    }

    if (onSelectionChange) {
      const rows = keys.map(key => {
        const index = rowKeys.indexOf(key);
        return index >= 0 ? data[index] : undefined;
      }).filter(Boolean);
      onSelectionChange(keys, rows as any[]);
    }
  };

  const toggleRowSelection = (key: string) => {
    if (!isSelectable) return;

    if (isMultiSelect) {
      const exists = internalSelectedKeys.includes(key);
      const next = exists ? internalSelectedKeys.filter(k => k !== key) : [...internalSelectedKeys, key];
      handleSelectionChange(next);
    } else {
      handleSelectionChange([key]);
    }
  };

  const toggleSelectAll = () => {
    if (!isMultiSelect) return;
    const allSelected = rowKeys.length > 0 && rowKeys.every(key => internalSelectedKeys.includes(key));
    handleSelectionChange(allSelected ? [] : rowKeys);
  };

  const handleSortClick = (columnKey: string) => {
    const column = columns.find(col => col.key === columnKey);
    if (!column) return;
    if (!isColumnSortable(sortable, column.sortable)) return;

    const isCurrentlySorted = activeSort?.column === columnKey;
    const nextDirection: TableSortDirection = isCurrentlySorted && activeSort?.direction === 'asc' ? 'desc' : 'asc';

    if (!sortBy) {
      setInternalSort({ column: columnKey, direction: nextDirection });
    }

    onSort?.(columnKey, nextDirection);
  };

  const renderSelectionHeader = () => {
    if (!isSelectable) return null;
    if (!isMultiSelect) {
      return (
        <th
          role="columnheader"
          className={cn(
            getStyleClass('dyn-table__cell'),
            'dyn-table__cell',
            getStyleClass('dyn-table__cell--selection'),
            'dyn-table__cell--selection'
          )}
        />
      );
    }

    const allSelected = rowKeys.length > 0 && rowKeys.every(key => internalSelectedKeys.includes(key));

    return (
      <th
        role="columnheader"
        scope="col"
        className={cn(
          getStyleClass('dyn-table__cell'),
          'dyn-table__cell',
          getStyleClass('dyn-table__cell--selection'),
          'dyn-table__cell--selection'
        )}
      >
        <input
          type="checkbox"
          aria-label="Select all rows"
          checked={allSelected}
          onChange={toggleSelectAll}
        />
      </th>
    );
  };

  const renderHeaderCells = () => columns.map(column => {
    const headerLabel = column.title ?? column.header ?? column.key;
    const isSorted = activeSort?.column === column.key;
    const sortableColumn = isColumnSortable(sortable, column.sortable);
    const thClasses = cn(
      getStyleClass('dyn-table__cell'),
      'dyn-table__cell',
      getStyleClass('dyn-table__cell--header'),
      'dyn-table__cell--header',
      column.align && [
        getStyleClass(`dyn-table__cell--${column.align}`),
        `dyn-table__cell--${column.align}`
      ],
      sortableColumn && 'dyn-table__cell--sortable',
      sortableColumn && getStyleClass('dyn-table__cell--sortable'),
      sortableColumn && isSorted && [
        getStyleClass('dyn-table__cell--sorted'),
        'dyn-table__cell--sorted'
      ]
    );

    const widthStyle = column.width ? { width: typeof column.width === 'number' ? `${column.width}px` : String(column.width) } : undefined;

    return (
      <th
        key={column.key}
        role="columnheader"
        scope="col"
        aria-sort={isSorted ? (activeSort?.direction === 'asc' ? 'ascending' : 'descending') : undefined}
        className={thClasses}
        style={widthStyle}
        onClick={sortableColumn ? (event) => {
          if ((event.target as HTMLElement)?.closest('button')) return;
          handleSortClick(column.key);
        } : undefined}
      >
        <div className={cn(getStyleClass('dyn-table__cell-content'), 'dyn-table__cell-content')}>
          {sortableColumn ? (
            <button
              type="button"
              className={cn(getStyleClass('dyn-table__sort-button'), 'dyn-table__sort-button')}
              onClick={(event) => {
                event.stopPropagation();
                handleSortClick(column.key);
              }}
              aria-label={`Sort by ${headerLabel}`}
            >
              <span>{headerLabel}</span>
              <SortIcons direction={activeSort?.direction} isActive={isSorted} />
            </button>
          ) : (
            <span>{headerLabel}</span>
          )}
        </div>
      </th>
    );
  });

  const renderActionsHeader = () => {
    if (!actions.length) return null;
    return (
      <th
        role="columnheader"
        scope="col"
        className={cn(
          getStyleClass('dyn-table__cell'),
          'dyn-table__cell',
          getStyleClass('dyn-table__cell--actions'),
          'dyn-table__cell--actions'
        )}
      >
        <span>Actions</span>
      </th>
    );
  };

  const renderSelectionCell = (key: string) => {
    if (!isSelectable) return null;
    const checked = internalSelectedKeys.includes(key);

    return (
      <td
        className={cn(
          getStyleClass('dyn-table__cell'),
          'dyn-table__cell',
          getStyleClass('dyn-table__cell--selection'),
          'dyn-table__cell--selection'
        )}
        role="cell"
      >
        {isMultiSelect ? (
          <input
            type="checkbox"
            aria-label="Select row"
            checked={checked}
            onChange={() => toggleRowSelection(key)}
          />
        ) : (
          <input
            type="radio"
            aria-label="Select row"
            name={`${internalId}-selection`}
            checked={checked}
            onChange={() => toggleRowSelection(key)}
          />
        )}
      </td>
    );
  };

  const renderActionsCell = (row: any, rowIndex: number) => {
    if (!actions.length) return null;
    return (
      <td
        className={cn(
          getStyleClass('dyn-table__cell'),
          'dyn-table__cell',
          getStyleClass('dyn-table__cell--actions'),
          'dyn-table__cell--actions'
        )}
        role="cell"
      >
        <div className={cn(getStyleClass('dyn-table-actions'), 'dyn-table-actions')}>
          {actions
            .filter(action => action.visible ? action.visible(row) : true)
            .map(action => (
              <button
                key={action.key}
                type="button"
                className={cn(getStyleClass('dyn-table__action-button'), 'dyn-table__action-button')}
                onClick={() => action.onClick(row, rowIndex)}
                disabled={action.disabled ? action.disabled(row) : false}
              >
                {action.title}
              </button>
            ))}
        </div>
      </td>
    );
  };

  const renderCellContent = (column: typeof columns[number], row: any, rowIndex: number) => {
    if (column.render) return column.render(row[column.key], row, rowIndex);
    if (column.type === 'boolean') return formatBoolean(row[column.key]);
    if (column.type === 'link') {
      const href = row[column.key];
      return href ? (
        <a href={String(href)}>{String(row[column.key])}</a>
      ) : '';
    }
    return formatCellValue(row[column.key]);
  };

  const renderBody = () => (
    <tbody className={cn(getStyleClass('dyn-table__body'), 'dyn-table__body')}>
      {data.map((row, rowIndex) => {
        const key = rowKeys[rowIndex];
        return (
          <tr
            key={key}
            role="row"
            aria-selected={isSelectable ? internalSelectedKeys.includes(key) : undefined}
            className={cn(
              getStyleClass('dyn-table__row'),
              'dyn-table__row',
              isSelectable && internalSelectedKeys.includes(key) && [
                getStyleClass('dyn-table__row--selected'),
                'dyn-table__row--selected'
              ]
            )}
          >
            {renderSelectionCell(key)}
            {columns.map(column => (
              <td
                key={column.key}
                role="cell"
                className={cn(
                  getStyleClass('dyn-table__cell'),
                  'dyn-table__cell',
                  column.align && [
                    getStyleClass(`dyn-table__cell--${column.align}`),
                    `dyn-table__cell--${column.align}`
                  ]
                )}
              >
                {renderCellContent(column, row, rowIndex)}
              </td>
            ))}
            {renderActionsCell(row, rowIndex)}
          </tr>
        );
      })}
    </tbody>
  );

  const renderEmptyState = () => (
    <div className={cn(getStyleClass('dyn-table__empty'), 'dyn-table__empty')} role="note">
      {emptyText}
    </div>
  );

  const renderLoadingState = () => (
    <div className={cn(getStyleClass('dyn-table__loading'), 'dyn-table__loading')} role="status" aria-live="polite">
      Loading...
    </div>
  );

  const renderPagination = () => {
    if (!pagination) return null;
    const totalPages = Math.max(1, Math.ceil(pagination.total / pagination.pageSize));
    const currentPage = Math.min(Math.max(1, pagination.current), totalPages);

    const goToPage = (page: number) => {
      const next = Math.min(Math.max(page, 1), totalPages);
      if (next !== currentPage) {
        pagination.onChange?.(next, pagination.pageSize);
      }
    };

    return (
      <div className={cn(getStyleClass('dyn-table__pagination'), 'dyn-table__pagination')} role="navigation" aria-label="Table pagination">
        <div className={cn(getStyleClass('dyn-table__pagination-controls'), 'dyn-table__pagination-controls')}>
          <button
            type="button"
            className={cn(getStyleClass('dyn-table__pagination-button'), 'dyn-table__pagination-button')}
            onClick={() => goToPage(currentPage - 1)}
            disabled={currentPage === 1}
          >
            Previous
          </button>
          <span className={cn(getStyleClass('dyn-table__pagination-info'), 'dyn-table__pagination-info')}>
            Page {currentPage}
          </span>
          <button
            type="button"
            className={cn(getStyleClass('dyn-table__pagination-button'), 'dyn-table__pagination-button')}
            onClick={() => goToPage(currentPage + 1)}
            disabled={currentPage === totalPages}
          >
            Next
          </button>
        </div>
      </div>
    );
  };

  return (
    <div
      id={internalId}
      className={rootClasses}
      data-testid={dataTestId || 'dyn-table'}
      style={rootStyle}
      {...otherDomProps}
    >
      <div className={cn(getStyleClass('dyn-table__wrapper'), 'dyn-table__wrapper')}>
        <table
          role="table"
          className={cn(getStyleClass('dyn-table__table'), 'dyn-table__table')}
          aria-label={ariaLabel}
          aria-labelledby={ariaLabelledBy}
          aria-describedby={ariaDescribedBy}
        >
          <thead className={cn(getStyleClass('dyn-table__head'), 'dyn-table__head')}>
            <tr
              role="row"
              className={cn(getStyleClass('dyn-table__row'), 'dyn-table__row')}
            >
              {renderSelectionHeader()}
              {renderHeaderCells()}
              {renderActionsHeader()}
            </tr>
          </thead>
          {renderBody()}
        </table>
      </div>
      {loading ? renderLoadingState() : data.length === 0 ? renderEmptyState() : null}
      {renderPagination()}
>>>>>>> 88bae811
    </div>
  );
};

export default DynTable;<|MERGE_RESOLUTION|>--- conflicted
+++ resolved
@@ -2,12 +2,8 @@
 import { cn } from '../../utils/classNames';
 import { generateId } from '../../utils/accessibility';
 import styles from './DynTable.module.css';
-<<<<<<< HEAD
 import type { DynTableProps } from './DynTable.types';
 import { useEffect, useState } from 'react';
-=======
-import type { DynTableProps, TableSortDirection } from './DynTable.types';
->>>>>>> 88bae811
 
 const getStyleClass = (n: string) => (styles as Record<string, string>)[n] || '';
 
@@ -116,25 +112,8 @@
   'data-testid': dataTestId,
   ...rest
 }) => {
-  const internalId = useStableId(id);
-
-  const selectionMode = selectable === true ? 'multiple' : selectable === false ? undefined : selectable;
-  const isSelectable = selectionMode === 'multiple' || selectionMode === 'single';
-  const isMultiSelect = selectionMode === 'multiple';
-
-  const [internalSelectedKeys, setInternalSelectedKeys] = useState<string[]>(() => selectedKeys ?? []);
-  useEffect(() => {
-    if (selectedKeys !== undefined) {
-      setInternalSelectedKeys(selectedKeys);
-    }
-  }, [selectedKeys]);
-
-  const [internalSort, setInternalSort] = useState(sortBy ?? null);
-  useEffect(() => {
-    if (sortBy) setInternalSort(sortBy);
-  }, [sortBy?.column, sortBy?.direction]);
-
-<<<<<<< HEAD
+  const internalId = useMemo(() => id || generateId('table'), [id]);
+
   // support uncontrolled sorting: keep internal sort state when sortBy prop is not controlled
   const [internalSort, setInternalSort] = useState<{ column: string; direction: any } | undefined>(sortBy);
   useEffect(() => { setInternalSort(sortBy); }, [sortBy]);
@@ -306,404 +285,8 @@
           </div>
         </div>
       )}
-=======
-  const activeSort = sortBy ?? internalSort ?? undefined;
-
-  const rowKeys = useMemo(
-    () => data.map((row, index) => getRowKey(row, index, rowKey)),
-    [data, rowKey]
-  );
-
-  const domProps = useMemo(
-    () => Object.fromEntries(Object.entries(rest).filter(([key]) => !NON_DOM_PROPS.has(key))),
-    [rest]
-  );
-
-  const { style: inlineStyle, ...otherDomProps } = domProps as Record<string, unknown> & { style?: React.CSSProperties };
-
-  const rootClasses = cn(
-    getStyleClass('dyn-table'),
-    'dyn-table',
-    bordered && [getStyleClass('dyn-table--bordered'), 'dyn-table--bordered'],
-    striped && [getStyleClass('dyn-table--striped'), 'dyn-table--striped'],
-    hoverable && [getStyleClass('dyn-table--hoverable'), 'dyn-table--hoverable'],
-    height !== undefined && [getStyleClass('dyn-table--fixed-height'), 'dyn-table--fixed-height'],
-    size === 'small' && [getStyleClass('dyn-table--small'), 'dyn-table--small'],
-    size === 'large' && [getStyleClass('dyn-table--large'), 'dyn-table--large'],
-    className
-  );
-
-  const rootStyle = {
-    ...(height !== undefined ? { height: typeof height === 'number' ? `${height}px` : String(height) } : {}),
-    ...(inlineStyle as React.CSSProperties | undefined)
-  } as React.CSSProperties | undefined;
-
-  const handleSelectionChange = (keys: string[]) => {
-    if (!selectedKeys) {
-      setInternalSelectedKeys(keys);
-    }
-
-    if (onSelectionChange) {
-      const rows = keys.map(key => {
-        const index = rowKeys.indexOf(key);
-        return index >= 0 ? data[index] : undefined;
-      }).filter(Boolean);
-      onSelectionChange(keys, rows as any[]);
-    }
-  };
-
-  const toggleRowSelection = (key: string) => {
-    if (!isSelectable) return;
-
-    if (isMultiSelect) {
-      const exists = internalSelectedKeys.includes(key);
-      const next = exists ? internalSelectedKeys.filter(k => k !== key) : [...internalSelectedKeys, key];
-      handleSelectionChange(next);
-    } else {
-      handleSelectionChange([key]);
-    }
-  };
-
-  const toggleSelectAll = () => {
-    if (!isMultiSelect) return;
-    const allSelected = rowKeys.length > 0 && rowKeys.every(key => internalSelectedKeys.includes(key));
-    handleSelectionChange(allSelected ? [] : rowKeys);
-  };
-
-  const handleSortClick = (columnKey: string) => {
-    const column = columns.find(col => col.key === columnKey);
-    if (!column) return;
-    if (!isColumnSortable(sortable, column.sortable)) return;
-
-    const isCurrentlySorted = activeSort?.column === columnKey;
-    const nextDirection: TableSortDirection = isCurrentlySorted && activeSort?.direction === 'asc' ? 'desc' : 'asc';
-
-    if (!sortBy) {
-      setInternalSort({ column: columnKey, direction: nextDirection });
-    }
-
-    onSort?.(columnKey, nextDirection);
-  };
-
-  const renderSelectionHeader = () => {
-    if (!isSelectable) return null;
-    if (!isMultiSelect) {
-      return (
-        <th
-          role="columnheader"
-          className={cn(
-            getStyleClass('dyn-table__cell'),
-            'dyn-table__cell',
-            getStyleClass('dyn-table__cell--selection'),
-            'dyn-table__cell--selection'
-          )}
-        />
-      );
-    }
-
-    const allSelected = rowKeys.length > 0 && rowKeys.every(key => internalSelectedKeys.includes(key));
-
-    return (
-      <th
-        role="columnheader"
-        scope="col"
-        className={cn(
-          getStyleClass('dyn-table__cell'),
-          'dyn-table__cell',
-          getStyleClass('dyn-table__cell--selection'),
-          'dyn-table__cell--selection'
-        )}
-      >
-        <input
-          type="checkbox"
-          aria-label="Select all rows"
-          checked={allSelected}
-          onChange={toggleSelectAll}
-        />
-      </th>
-    );
-  };
-
-  const renderHeaderCells = () => columns.map(column => {
-    const headerLabel = column.title ?? column.header ?? column.key;
-    const isSorted = activeSort?.column === column.key;
-    const sortableColumn = isColumnSortable(sortable, column.sortable);
-    const thClasses = cn(
-      getStyleClass('dyn-table__cell'),
-      'dyn-table__cell',
-      getStyleClass('dyn-table__cell--header'),
-      'dyn-table__cell--header',
-      column.align && [
-        getStyleClass(`dyn-table__cell--${column.align}`),
-        `dyn-table__cell--${column.align}`
-      ],
-      sortableColumn && 'dyn-table__cell--sortable',
-      sortableColumn && getStyleClass('dyn-table__cell--sortable'),
-      sortableColumn && isSorted && [
-        getStyleClass('dyn-table__cell--sorted'),
-        'dyn-table__cell--sorted'
-      ]
-    );
-
-    const widthStyle = column.width ? { width: typeof column.width === 'number' ? `${column.width}px` : String(column.width) } : undefined;
-
-    return (
-      <th
-        key={column.key}
-        role="columnheader"
-        scope="col"
-        aria-sort={isSorted ? (activeSort?.direction === 'asc' ? 'ascending' : 'descending') : undefined}
-        className={thClasses}
-        style={widthStyle}
-        onClick={sortableColumn ? (event) => {
-          if ((event.target as HTMLElement)?.closest('button')) return;
-          handleSortClick(column.key);
-        } : undefined}
-      >
-        <div className={cn(getStyleClass('dyn-table__cell-content'), 'dyn-table__cell-content')}>
-          {sortableColumn ? (
-            <button
-              type="button"
-              className={cn(getStyleClass('dyn-table__sort-button'), 'dyn-table__sort-button')}
-              onClick={(event) => {
-                event.stopPropagation();
-                handleSortClick(column.key);
-              }}
-              aria-label={`Sort by ${headerLabel}`}
-            >
-              <span>{headerLabel}</span>
-              <SortIcons direction={activeSort?.direction} isActive={isSorted} />
-            </button>
-          ) : (
-            <span>{headerLabel}</span>
-          )}
-        </div>
-      </th>
-    );
-  });
-
-  const renderActionsHeader = () => {
-    if (!actions.length) return null;
-    return (
-      <th
-        role="columnheader"
-        scope="col"
-        className={cn(
-          getStyleClass('dyn-table__cell'),
-          'dyn-table__cell',
-          getStyleClass('dyn-table__cell--actions'),
-          'dyn-table__cell--actions'
-        )}
-      >
-        <span>Actions</span>
-      </th>
-    );
-  };
-
-  const renderSelectionCell = (key: string) => {
-    if (!isSelectable) return null;
-    const checked = internalSelectedKeys.includes(key);
-
-    return (
-      <td
-        className={cn(
-          getStyleClass('dyn-table__cell'),
-          'dyn-table__cell',
-          getStyleClass('dyn-table__cell--selection'),
-          'dyn-table__cell--selection'
-        )}
-        role="cell"
-      >
-        {isMultiSelect ? (
-          <input
-            type="checkbox"
-            aria-label="Select row"
-            checked={checked}
-            onChange={() => toggleRowSelection(key)}
-          />
-        ) : (
-          <input
-            type="radio"
-            aria-label="Select row"
-            name={`${internalId}-selection`}
-            checked={checked}
-            onChange={() => toggleRowSelection(key)}
-          />
-        )}
-      </td>
-    );
-  };
-
-  const renderActionsCell = (row: any, rowIndex: number) => {
-    if (!actions.length) return null;
-    return (
-      <td
-        className={cn(
-          getStyleClass('dyn-table__cell'),
-          'dyn-table__cell',
-          getStyleClass('dyn-table__cell--actions'),
-          'dyn-table__cell--actions'
-        )}
-        role="cell"
-      >
-        <div className={cn(getStyleClass('dyn-table-actions'), 'dyn-table-actions')}>
-          {actions
-            .filter(action => action.visible ? action.visible(row) : true)
-            .map(action => (
-              <button
-                key={action.key}
-                type="button"
-                className={cn(getStyleClass('dyn-table__action-button'), 'dyn-table__action-button')}
-                onClick={() => action.onClick(row, rowIndex)}
-                disabled={action.disabled ? action.disabled(row) : false}
-              >
-                {action.title}
-              </button>
-            ))}
-        </div>
-      </td>
-    );
-  };
-
-  const renderCellContent = (column: typeof columns[number], row: any, rowIndex: number) => {
-    if (column.render) return column.render(row[column.key], row, rowIndex);
-    if (column.type === 'boolean') return formatBoolean(row[column.key]);
-    if (column.type === 'link') {
-      const href = row[column.key];
-      return href ? (
-        <a href={String(href)}>{String(row[column.key])}</a>
-      ) : '';
-    }
-    return formatCellValue(row[column.key]);
-  };
-
-  const renderBody = () => (
-    <tbody className={cn(getStyleClass('dyn-table__body'), 'dyn-table__body')}>
-      {data.map((row, rowIndex) => {
-        const key = rowKeys[rowIndex];
-        return (
-          <tr
-            key={key}
-            role="row"
-            aria-selected={isSelectable ? internalSelectedKeys.includes(key) : undefined}
-            className={cn(
-              getStyleClass('dyn-table__row'),
-              'dyn-table__row',
-              isSelectable && internalSelectedKeys.includes(key) && [
-                getStyleClass('dyn-table__row--selected'),
-                'dyn-table__row--selected'
-              ]
-            )}
-          >
-            {renderSelectionCell(key)}
-            {columns.map(column => (
-              <td
-                key={column.key}
-                role="cell"
-                className={cn(
-                  getStyleClass('dyn-table__cell'),
-                  'dyn-table__cell',
-                  column.align && [
-                    getStyleClass(`dyn-table__cell--${column.align}`),
-                    `dyn-table__cell--${column.align}`
-                  ]
-                )}
-              >
-                {renderCellContent(column, row, rowIndex)}
-              </td>
-            ))}
-            {renderActionsCell(row, rowIndex)}
-          </tr>
-        );
-      })}
-    </tbody>
-  );
-
-  const renderEmptyState = () => (
-    <div className={cn(getStyleClass('dyn-table__empty'), 'dyn-table__empty')} role="note">
-      {emptyText}
     </div>
   );
-
-  const renderLoadingState = () => (
-    <div className={cn(getStyleClass('dyn-table__loading'), 'dyn-table__loading')} role="status" aria-live="polite">
-      Loading...
-    </div>
-  );
-
-  const renderPagination = () => {
-    if (!pagination) return null;
-    const totalPages = Math.max(1, Math.ceil(pagination.total / pagination.pageSize));
-    const currentPage = Math.min(Math.max(1, pagination.current), totalPages);
-
-    const goToPage = (page: number) => {
-      const next = Math.min(Math.max(page, 1), totalPages);
-      if (next !== currentPage) {
-        pagination.onChange?.(next, pagination.pageSize);
-      }
-    };
-
-    return (
-      <div className={cn(getStyleClass('dyn-table__pagination'), 'dyn-table__pagination')} role="navigation" aria-label="Table pagination">
-        <div className={cn(getStyleClass('dyn-table__pagination-controls'), 'dyn-table__pagination-controls')}>
-          <button
-            type="button"
-            className={cn(getStyleClass('dyn-table__pagination-button'), 'dyn-table__pagination-button')}
-            onClick={() => goToPage(currentPage - 1)}
-            disabled={currentPage === 1}
-          >
-            Previous
-          </button>
-          <span className={cn(getStyleClass('dyn-table__pagination-info'), 'dyn-table__pagination-info')}>
-            Page {currentPage}
-          </span>
-          <button
-            type="button"
-            className={cn(getStyleClass('dyn-table__pagination-button'), 'dyn-table__pagination-button')}
-            onClick={() => goToPage(currentPage + 1)}
-            disabled={currentPage === totalPages}
-          >
-            Next
-          </button>
-        </div>
-      </div>
-    );
-  };
-
-  return (
-    <div
-      id={internalId}
-      className={rootClasses}
-      data-testid={dataTestId || 'dyn-table'}
-      style={rootStyle}
-      {...otherDomProps}
-    >
-      <div className={cn(getStyleClass('dyn-table__wrapper'), 'dyn-table__wrapper')}>
-        <table
-          role="table"
-          className={cn(getStyleClass('dyn-table__table'), 'dyn-table__table')}
-          aria-label={ariaLabel}
-          aria-labelledby={ariaLabelledBy}
-          aria-describedby={ariaDescribedBy}
-        >
-          <thead className={cn(getStyleClass('dyn-table__head'), 'dyn-table__head')}>
-            <tr
-              role="row"
-              className={cn(getStyleClass('dyn-table__row'), 'dyn-table__row')}
-            >
-              {renderSelectionHeader()}
-              {renderHeaderCells()}
-              {renderActionsHeader()}
-            </tr>
-          </thead>
-          {renderBody()}
-        </table>
-      </div>
-      {loading ? renderLoadingState() : data.length === 0 ? renderEmptyState() : null}
-      {renderPagination()}
->>>>>>> 88bae811
-    </div>
-  );
 };
 
 export default DynTable;