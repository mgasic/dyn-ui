--- conflicted
+++ resolved
@@ -4,12 +4,29 @@
   DYN_FIELD_CONTAINER_DEFAULT_PROPS,
   type DynFieldContainerProps,
 } from './DynFieldContainer.types';
-<<<<<<< HEAD
 import styles from './DynFieldContainer.module.css';
-=======
-import styles from './DynFieldContainer.module.scss';
->>>>>>> d291fc41
 
+export const DynFieldContainer: FC<DynFieldContainerProps> = props => {
+  const {
+    children,
+    label,
+    required = false,
+    optional = false,
+    helpText,
+    errorText,
+    showValidation = DYN_FIELD_CONTAINER_DEFAULT_PROPS.showValidation,
+    className,
+    htmlFor,
+    id,
+    'data-testid': dataTestId = DYN_FIELD_CONTAINER_DEFAULT_PROPS['data-testid'],
+    ...rest
+  } = props;
+
+  const containerClasses = cn(
+    styles.container,
+    errorText && styles.containerError,
+    required && styles.containerRequired,
+    optional && styles.containerOptional,
 export const DynFieldContainer: FC<DynFieldContainerProps> = props => {
   const {
     children,
@@ -41,15 +58,24 @@
       className={containerClasses}
       data-testid={dataTestId}
     >
+    <div
+      {...rest}
+      id={id}
+      className={containerClasses}
+      data-testid={dataTestId}
+    >
       {label && (
+        <label className={styles.label} htmlFor={htmlFor}>
         <label className={styles.label} htmlFor={htmlFor}>
           {label}
           {required && (
+            <span className={styles.required} aria-label="obrigatório">
             <span className={styles.required} aria-label="obrigatório">
               *
             </span>
           )}
           {optional && (
+            <span className={styles.optional} aria-label="opcional">
             <span className={styles.optional} aria-label="opcional">
               (opcional)
             </span>
@@ -57,11 +83,16 @@
         </label>
       )}
 
+
       {children}
+
 
       {showValidation && (helpText || errorText) && (
         <div className={styles.feedback}>
+        <div className={styles.feedback}>
           {errorText ? (
+            <div
+              className={styles.error}
             <div
               className={styles.error}
               id={htmlFor ? `${htmlFor}-error` : undefined}
@@ -71,6 +102,8 @@
               {errorText}
             </div>
           ) : helpText ? (
+            <div
+              className={styles.help}
             <div
               className={styles.help}
               id={htmlFor ? `${htmlFor}-help` : undefined}
