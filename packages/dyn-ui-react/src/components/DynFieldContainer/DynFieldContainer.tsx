import { Children, cloneElement, forwardRef, isValidElement, useId } from 'react';
import type { ElementType, ForwardedRef, ReactElement } from 'react';
import { DynBox } from '../DynBox';
import type { DynBoxRef } from '../DynBox';
import { cn } from '../../utils/classNames';
import {
  DYN_FIELD_CONTAINER_DEFAULT_PROPS,
  type DynFieldContainerProps,
  type DynFieldContainerRef,
} from './DynFieldContainer.types';
import styles from './DynFieldContainer.module.css';

type NativeFieldElement = ReactElement<
  {
    id?: string;
    'aria-describedby'?: string;
    'aria-labelledby'?: string;
  },
  'input' | 'select' | 'textarea'
>;

const NATIVE_FIELD_TAGS = new Set(['input', 'select', 'textarea']);

const mergeAriaIds = (...values: Array<string | undefined>) => {
  const tokens = values
    .flatMap((value) => (value ? value.split(' ') : []))
    .map((token) => token.trim())
    .filter(Boolean);

  const unique = Array.from(new Set(tokens));
  return unique.length > 0 ? unique.join(' ') : undefined;
};

const isNativeFieldElement = (child: unknown): child is NativeFieldElement => {
  return isValidElement(child) && typeof child.type === 'string' && NATIVE_FIELD_TAGS.has(child.type);
};

export const DynFieldContainer = forwardRef(
  <E extends ElementType = typeof DYN_FIELD_CONTAINER_DEFAULT_PROPS.as>(
    props: DynFieldContainerProps<E>,
    ref: ForwardedRef<DynFieldContainerRef<E>>
  ) => {
    const {
      as,
      children,
      label,
      required = false,
      optional = false,
      helpText,
      errorText,
      validationState,
      validationMessage,
      validationMessageId,
      showValidation = DYN_FIELD_CONTAINER_DEFAULT_PROPS.showValidation,
      className,
      htmlFor,
      id,
      gap: gapProp = DYN_FIELD_CONTAINER_DEFAULT_PROPS.gap,
      rowGap,
      columnGap,
      padding,
      p,
      px,
      py,
      pt,
      pr,
      pb,
      pl,
      m,
      mx,
      my,
      mt,
      mr,
      mb: marginBottomProp = DYN_FIELD_CONTAINER_DEFAULT_PROPS.mb,
      ml,
      'data-testid': dataTestIdProp,
      'aria-describedby': ariaDescribedByProp,
      'aria-labelledby': ariaLabelledByProp,
      ...rest
    } = props;

    const generatedId = useId();
    const baseId = htmlFor ?? generatedId;
    const dataTestId = dataTestIdProp ?? DYN_FIELD_CONTAINER_DEFAULT_PROPS['data-testid'];
    const Component = (as ?? DYN_FIELD_CONTAINER_DEFAULT_PROPS.as) as ElementType;

    const resolvedValidationState = validationState ?? (errorText ? 'error' : 'default');
    const resolvedValidationMessage =
      validationMessage ?? (resolvedValidationState === 'error' ? errorText : undefined);

    const containerClasses = cn(
      styles.container,
      resolvedValidationState === 'error' && styles.containerError,
      resolvedValidationState === 'warning' && styles.containerWarning,
      resolvedValidationState === 'success' && styles.containerSuccess,
      resolvedValidationState === 'loading' && styles.containerLoading,
      required && styles.containerRequired,
      optional && styles.containerOptional,
      className
    );

<<<<<<< HEAD
    const errorId = htmlFor ? `${htmlFor}-error` : undefined;
    const helpId = htmlFor ? `${htmlFor}-help` : undefined;
    const labelId = label && htmlFor ? `${htmlFor}-label` : undefined;
    const validationId = validationMessageId ?? (resolvedValidationState === 'error' ? errorId : undefined);

    const validationRole = resolvedValidationState === 'error' ? 'alert' : 'status';
    const validationAriaLive = resolvedValidationState === 'error' ? 'assertive' : 'polite';
=======
    const errorId = errorText ? `${baseId}-error` : undefined;
    const helpId = helpText ? `${baseId}-help` : undefined;
    const labelId = label ? `${baseId}-label` : undefined;

    const activeFeedbackId =
      showValidation && (errorText || helpText)
        ? errorText
          ? errorId
          : helpText
            ? helpId
            : undefined
        : undefined;

    const containerDescribedBy = mergeAriaIds(ariaDescribedByProp, activeFeedbackId);
    const containerLabelledBy = mergeAriaIds(
      ariaLabelledByProp,
      !htmlFor && labelId ? labelId : undefined
    );

    let hasAugmentedChild = false;
    const augmentedChildren = Children.map(children, (child) => {
      if (!isNativeFieldElement(child)) {
        return child;
      }

      const elementId = child.props.id;
      const shouldAugment = htmlFor ? elementId === htmlFor : Boolean(elementId);

      if (!shouldAugment) {
        return child;
      }

      hasAugmentedChild = true;

      const describedBy = mergeAriaIds(child.props['aria-describedby'], containerDescribedBy);
      const labelledBy = labelId ? mergeAriaIds(child.props['aria-labelledby'], labelId) : undefined;

      return cloneElement(child, {
        'aria-describedby': describedBy,
        ...(labelId ? { 'aria-labelledby': labelledBy } : {}),
      });
    });

    const labelElement = label ? (
      <label className={styles.label} htmlFor={htmlFor} id={labelId}>
        {label}
        {required && (
          <span className={styles.required} aria-label="obrigatório">
            *
          </span>
        )}
        {optional && (
          <span className={styles.optional} aria-label="opcional">
            (opcional)
          </span>
        )}
      </label>
    ) : null;

    const feedback =
      showValidation && (helpText || errorText) ? (
        <div className={styles.feedback}>
          {errorText ? (
            <div className={styles.error} id={errorId} role="alert" aria-live="polite">
              {errorText}
            </div>
          ) : helpText ? (
            <div className={styles.help} id={helpId}>
              {helpText}
            </div>
          ) : null}
        </div>
      ) : null;
>>>>>>> 8b988302

    return (
      <DynBox
        {...rest}
        ref={ref as ForwardedRef<DynBoxRef<E>>}
        as={Component as E}
        id={id}
        className={containerClasses}
        data-testid={dataTestId}
        aria-describedby={containerDescribedBy}
        aria-labelledby={containerLabelledBy}
        display="flex"
        direction="column"
        gap={gapProp}
        rowGap={rowGap}
        columnGap={columnGap}
        padding={padding}
        p={p}
        px={px}
        py={py}
        pt={pt}
        pr={pr}
        pb={pb}
        pl={pl}
        m={m}
        mx={mx}
        my={my}
        mt={mt}
        mr={mr}
        mb={marginBottomProp}
        ml={ml}
      >
<<<<<<< HEAD
        {label && (
          <label
            className={styles.label}
            htmlFor={htmlFor}
            id={labelId}
          >
            {label}
            {required && (
              <span className={styles.required} aria-label="obrigatório">
                *
              </span>
            )}
            {optional && (
              <span className={styles.optional} aria-label="opcional">
                (opcional)
              </span>
            )}
          </label>
        )}

        {children}

        {showValidation && (helpText || resolvedValidationMessage) && (
          <div className={styles.feedback}>
            {resolvedValidationMessage ? (
              <div
                className={cn(
                  styles.validation,
                  resolvedValidationState === 'error' && styles.error,
                  resolvedValidationState === 'warning' && styles.validationWarning,
                  resolvedValidationState === 'success' && styles.validationSuccess,
                  resolvedValidationState === 'loading' && styles.validationLoading
                )}
                id={validationId}
                role={validationRole}
                aria-live={validationAriaLive}
              >
                {resolvedValidationMessage}
              </div>
            ) : helpText ? (
              <div className={styles.help} id={helpId}>
                {helpText}
              </div>
            ) : null}

            {helpText && resolvedValidationMessage && (
              <div className={styles.help} id={helpId}>
                {helpText}
              </div>
            )}
          </div>
        )}
      </div>
=======
        {labelElement}
        {hasAugmentedChild ? augmentedChildren : children}
        {feedback}
      </DynBox>
>>>>>>> 8b988302
    );
  }
);

DynFieldContainer.displayName = 'DynFieldContainer';

export default DynFieldContainer;<|MERGE_RESOLUTION|>--- conflicted
+++ resolved
@@ -99,7 +99,6 @@
       className
     );
 
-<<<<<<< HEAD
     const errorId = htmlFor ? `${htmlFor}-error` : undefined;
     const helpId = htmlFor ? `${htmlFor}-help` : undefined;
     const labelId = label && htmlFor ? `${htmlFor}-label` : undefined;
@@ -107,81 +106,6 @@
 
     const validationRole = resolvedValidationState === 'error' ? 'alert' : 'status';
     const validationAriaLive = resolvedValidationState === 'error' ? 'assertive' : 'polite';
-=======
-    const errorId = errorText ? `${baseId}-error` : undefined;
-    const helpId = helpText ? `${baseId}-help` : undefined;
-    const labelId = label ? `${baseId}-label` : undefined;
-
-    const activeFeedbackId =
-      showValidation && (errorText || helpText)
-        ? errorText
-          ? errorId
-          : helpText
-            ? helpId
-            : undefined
-        : undefined;
-
-    const containerDescribedBy = mergeAriaIds(ariaDescribedByProp, activeFeedbackId);
-    const containerLabelledBy = mergeAriaIds(
-      ariaLabelledByProp,
-      !htmlFor && labelId ? labelId : undefined
-    );
-
-    let hasAugmentedChild = false;
-    const augmentedChildren = Children.map(children, (child) => {
-      if (!isNativeFieldElement(child)) {
-        return child;
-      }
-
-      const elementId = child.props.id;
-      const shouldAugment = htmlFor ? elementId === htmlFor : Boolean(elementId);
-
-      if (!shouldAugment) {
-        return child;
-      }
-
-      hasAugmentedChild = true;
-
-      const describedBy = mergeAriaIds(child.props['aria-describedby'], containerDescribedBy);
-      const labelledBy = labelId ? mergeAriaIds(child.props['aria-labelledby'], labelId) : undefined;
-
-      return cloneElement(child, {
-        'aria-describedby': describedBy,
-        ...(labelId ? { 'aria-labelledby': labelledBy } : {}),
-      });
-    });
-
-    const labelElement = label ? (
-      <label className={styles.label} htmlFor={htmlFor} id={labelId}>
-        {label}
-        {required && (
-          <span className={styles.required} aria-label="obrigatório">
-            *
-          </span>
-        )}
-        {optional && (
-          <span className={styles.optional} aria-label="opcional">
-            (opcional)
-          </span>
-        )}
-      </label>
-    ) : null;
-
-    const feedback =
-      showValidation && (helpText || errorText) ? (
-        <div className={styles.feedback}>
-          {errorText ? (
-            <div className={styles.error} id={errorId} role="alert" aria-live="polite">
-              {errorText}
-            </div>
-          ) : helpText ? (
-            <div className={styles.help} id={helpId}>
-              {helpText}
-            </div>
-          ) : null}
-        </div>
-      ) : null;
->>>>>>> 8b988302
 
     return (
       <DynBox
@@ -214,7 +138,6 @@
         mb={marginBottomProp}
         ml={ml}
       >
-<<<<<<< HEAD
         {label && (
           <label
             className={styles.label}
@@ -268,12 +191,6 @@
           </div>
         )}
       </div>
-=======
-        {labelElement}
-        {hasAugmentedChild ? augmentedChildren : children}
-        {feedback}
-      </DynBox>
->>>>>>> 8b988302
     );
   }
 );
